--- conflicted
+++ resolved
@@ -76,19 +76,15 @@
 	minTokensPerCachePoint: z.number().optional(),
 	maxCachePoints: z.number().optional(),
 	cachableFields: z.array(z.string()).optional(),
-<<<<<<< HEAD
-	preferredIndex: z.number().nullish(), // kilocode_change
+	// kilocode_change start
+	displayName: z.string().nullish(),
+	preferredIndex: z.number().nullish(),
+	// kilocode_change end
 	/**
 	 * Service tiers with pricing information.
 	 * Each tier can have a name (for OpenAI service tiers) and pricing overrides.
 	 * The top-level input/output/cache* fields represent the default/standard tier.
 	 */
-=======
-	// kilocode_change start
-	displayName: z.string().nullish(),
-	preferredIndex: z.number().nullish(),
-	// kilocode_change end
->>>>>>> adccd0e5
 	tiers: z
 		.array(
 			z.object({
