import { Anthropic } from "@anthropic-ai/sdk"

import type { ProviderSettings, ModelInfo } from "@roo-code/types"

import { ApiStream } from "./transform/stream"

import {
	GlamaHandler,
	AnthropicHandler,
	AwsBedrockHandler,
	CerebrasHandler,
	OpenRouterHandler,
	VertexHandler,
	AnthropicVertexHandler,
	OpenAiHandler,
	// OllamaHandler, // kilocode_change
	LmStudioHandler,
	GeminiHandler,
	GeminiCliHandler, // kilocode_change
	OpenAiNativeHandler,
	DeepSeekHandler,
	MoonshotHandler,
	MistralHandler,
	VsCodeLmHandler,
	UnboundHandler,
	RequestyHandler,
	HumanRelayHandler,
	FakeAIHandler,
	XAIHandler,
	ZAIHandler, // kilocode_change
	BigModelHandler, // kilocode_change
	GroqHandler,
	HuggingFaceHandler,
	ChutesHandler,
	LiteLLMHandler,
	CerebrasHandler, // kilocode_change
	VirtualQuotaFallbackHandler, // kilocode_change
	ClaudeCodeHandler,
	SambaNovaHandler,
	DoubaoHandler,
<<<<<<< HEAD
=======
	ZAiHandler,
>>>>>>> c45896ab
	FireworksHandler,
} from "./providers"
// kilocode_change start
import { KilocodeOpenrouterHandler } from "./providers/kilocode-openrouter"
import { KilocodeOllamaHandler } from "./providers/kilocode-ollama"
// kilocode_change end

export interface SingleCompletionHandler {
	completePrompt(prompt: string): Promise<string>
}

export interface ApiHandlerCreateMessageMetadata {
	mode?: string
	taskId: string
}

export interface ApiHandler {
	createMessage(
		systemPrompt: string,
		messages: Anthropic.Messages.MessageParam[],
		metadata?: ApiHandlerCreateMessageMetadata,
	): ApiStream

	getModel(): { id: string; info: ModelInfo }

	/**
	 * Counts tokens for content blocks
	 * All providers extend BaseProvider which provides a default tiktoken implementation,
	 * but they can override this to use their native token counting endpoints
	 *
	 * @param content The content to count tokens for
	 * @returns A promise resolving to the token count
	 */
	countTokens(content: Array<Anthropic.Messages.ContentBlockParam>): Promise<number>
}

export function buildApiHandler(configuration: ProviderSettings): ApiHandler {
	const { apiProvider, ...options } = configuration

	switch (apiProvider) {
		case "kilocode":
			return new KilocodeOpenrouterHandler(options)
		case "anthropic":
			return new AnthropicHandler(options)
		case "claude-code":
			return new ClaudeCodeHandler(options)
		case "glama":
			return new GlamaHandler(options)
		case "openrouter":
			return new OpenRouterHandler(options)
		case "bedrock":
			return new AwsBedrockHandler(options)
		case "vertex":
			return options.apiModelId?.startsWith("claude")
				? new AnthropicVertexHandler(options)
				: new VertexHandler(options)
		case "openai":
			return new OpenAiHandler(options)
		case "ollama":
			return new KilocodeOllamaHandler(options)
		case "lmstudio":
			return new LmStudioHandler(options)
		case "gemini":
			return new GeminiHandler(options)
		// kilocode_change start
		case "gemini-cli":
			return new GeminiCliHandler(options)
		// kilocode_change end
		case "openai-native":
			return new OpenAiNativeHandler(options)
		case "deepseek":
			return new DeepSeekHandler(options)
		case "doubao":
			return new DoubaoHandler(options)
		case "moonshot":
			return new MoonshotHandler(options)
		case "vscode-lm":
			return new VsCodeLmHandler(options)
		case "mistral":
			return new MistralHandler(options)
		case "unbound":
			return new UnboundHandler(options)
		case "requesty":
			return new RequestyHandler(options)
		case "human-relay":
			return new HumanRelayHandler()
		// kilocode_change start
		case "fireworks":
			return new FireworksHandler(options)
		case "virtual-quota-fallback":
			return new VirtualQuotaFallbackHandler(options)
		case "zai":
			return new ZAIHandler(options)
		case "bigmodel":
			return new BigModelHandler(options)
		// kilocode_change end
		case "fake-ai":
			return new FakeAIHandler(options)
		case "xai":
			return new XAIHandler(options)
		case "groq":
			return new GroqHandler(options)
		case "huggingface":
			return new HuggingFaceHandler(options)
		case "chutes":
			return new ChutesHandler(options)
		case "litellm":
			return new LiteLLMHandler(options)
<<<<<<< HEAD
		// kilocode_change start
		case "cerebras":
			return new CerebrasHandler(options)
		// kilocode_change end
=======
		case "cerebras":
			return new CerebrasHandler(options)
>>>>>>> c45896ab
		case "sambanova":
			return new SambaNovaHandler(options)
		case "zai":
			return new ZAiHandler(options)
		case "fireworks":
			return new FireworksHandler(options)
		default:
			apiProvider satisfies "gemini-cli" | undefined
			return new AnthropicHandler(options)
	}
}<|MERGE_RESOLUTION|>--- conflicted
+++ resolved
@@ -27,21 +27,16 @@
 	HumanRelayHandler,
 	FakeAIHandler,
 	XAIHandler,
-	ZAIHandler, // kilocode_change
 	BigModelHandler, // kilocode_change
 	GroqHandler,
 	HuggingFaceHandler,
 	ChutesHandler,
 	LiteLLMHandler,
-	CerebrasHandler, // kilocode_change
 	VirtualQuotaFallbackHandler, // kilocode_change
 	ClaudeCodeHandler,
 	SambaNovaHandler,
 	DoubaoHandler,
-<<<<<<< HEAD
-=======
 	ZAiHandler,
->>>>>>> c45896ab
 	FireworksHandler,
 } from "./providers"
 // kilocode_change start
@@ -129,12 +124,8 @@
 		case "human-relay":
 			return new HumanRelayHandler()
 		// kilocode_change start
-		case "fireworks":
-			return new FireworksHandler(options)
 		case "virtual-quota-fallback":
 			return new VirtualQuotaFallbackHandler(options)
-		case "zai":
-			return new ZAIHandler(options)
 		case "bigmodel":
 			return new BigModelHandler(options)
 		// kilocode_change end
@@ -150,15 +141,8 @@
 			return new ChutesHandler(options)
 		case "litellm":
 			return new LiteLLMHandler(options)
-<<<<<<< HEAD
-		// kilocode_change start
 		case "cerebras":
 			return new CerebrasHandler(options)
-		// kilocode_change end
-=======
-		case "cerebras":
-			return new CerebrasHandler(options)
->>>>>>> c45896ab
 		case "sambanova":
 			return new SambaNovaHandler(options)
 		case "zai":
