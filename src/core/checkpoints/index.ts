import pWaitFor from "p-wait-for"
import * as vscode from "vscode"

import { TelemetryService } from "@roo-code/telemetry"

import { Task } from "../task/Task"

import { getWorkspacePath } from "../../utils/path"

import { ClineApiReqInfo } from "../../shared/ExtensionMessage"
import { getApiMetrics } from "../../shared/getApiMetrics"

import { DIFF_VIEW_URI_SCHEME } from "../../integrations/editor/DiffViewProvider"

import { CheckpointServiceOptions, RepoPerTaskCheckpointService } from "../../services/checkpoints"

export function getCheckpointService(cline: Task) {
	if (!cline.enableCheckpoints) {
		return undefined
	}

	if (cline.checkpointService) {
		return cline.checkpointService
	}

	if (cline.checkpointServiceInitializing) {
		console.log("[Cline#getCheckpointService] checkpoint service is still initializing")
		return undefined
	}

	const provider = cline.providerRef.deref()

	const log = (message: string) => {
		console.log(message)

		try {
			provider?.log(message)
		} catch (err) {
			// NO-OP
		}
	}

	console.log("[Cline#getCheckpointService] initializing checkpoints service")

	try {
		const workspaceDir = getWorkspacePath()

		if (!workspaceDir) {
			log("[Cline#getCheckpointService] workspace folder not found, disabling checkpoints")
			cline.enableCheckpoints = false
			return undefined
		}

		const globalStorageDir = provider?.context.globalStorageUri.fsPath

		if (!globalStorageDir) {
			log("[Cline#getCheckpointService] globalStorageDir not found, disabling checkpoints")
			cline.enableCheckpoints = false
			return undefined
		}

		const options: CheckpointServiceOptions = {
			taskId: cline.taskId,
			workspaceDir,
			shadowDir: globalStorageDir,
			log,
		}

		const service = RepoPerTaskCheckpointService.create(options)

		cline.checkpointServiceInitializing = true

		service.on("initialize", () => {
			log("[Cline#getCheckpointService] service initialized")

			try {
				const isCheckpointNeeded =
					typeof cline.clineMessages.find(({ say }) => say === "checkpoint_saved") === "undefined"

				cline.checkpointService = service
				cline.checkpointServiceInitializing = false

				if (isCheckpointNeeded) {
					log("[Cline#getCheckpointService] no checkpoints found, saving initial checkpoint")
					checkpointSave(cline)
				}
			} catch (err) {
				log("[Cline#getCheckpointService] caught error in on('initialize'), disabling checkpoints")
				cline.enableCheckpoints = false
			}
		})

		service.on("checkpoint", ({ isFirst, fromHash: from, toHash: to }) => {
			try {
				provider?.postMessageToWebview({ type: "currentCheckpointUpdated", text: to })

				cline
					.say("checkpoint_saved", to, undefined, undefined, { isFirst, from, to }, undefined, {
						isNonInteractive: true,
					})
					.catch((err) => {
						log("[Cline#getCheckpointService] caught unexpected error in say('checkpoint_saved')")
						console.error(err)
					})
			} catch (err) {
				log("[Cline#getCheckpointService] caught unexpected error in on('checkpoint'), disabling checkpoints")
				console.error(err)
				cline.enableCheckpoints = false
			}
		})

		log("[Cline#getCheckpointService] initializing shadow git")

		service.initShadowGit().catch((err) => {
			log(
				`[Cline#getCheckpointService] caught unexpected error in initShadowGit, disabling checkpoints (${err.message})`,
			)

			console.error(err)
			cline.enableCheckpoints = false
		})

		return service
	} catch (err) {
		log("[Cline#getCheckpointService] caught unexpected error, disabling checkpoints")
		cline.enableCheckpoints = false
		return undefined
	}
}

async function getInitializedCheckpointService(
	cline: Task,
	{ interval = 250, timeout = 15_000 }: { interval?: number; timeout?: number } = {},
) {
	const service = getCheckpointService(cline)

	if (!service || service.isInitialized) {
		return service
	}

	try {
		await pWaitFor(
			() => {
				console.log("[Cline#getCheckpointService] waiting for service to initialize")
				return service.isInitialized
			},
			{ interval, timeout },
		)

		return service
	} catch (err) {
		return undefined
	}
}

export async function checkpointSave(cline: Task, force = false) {
	const service = getCheckpointService(cline)

	if (!service) {
		return
	}

	if (!service.isInitialized) {
		const provider = cline.providerRef.deref()
		provider?.log("[checkpointSave] checkpoints didn't initialize in time, disabling checkpoints for this task")
		cline.enableCheckpoints = false
		return
	}

<<<<<<< HEAD
	// telemetryService.captureCheckpointCreated(cline.taskId)
=======
	TelemetryService.instance.captureCheckpointCreated(cline.taskId)
>>>>>>> 69f72002

	// Start the checkpoint process in the background.
	return service.saveCheckpoint(`Task: ${cline.taskId}, Time: ${Date.now()}`, { allowEmpty: force }).catch((err) => {
		console.error("[Cline#checkpointSave] caught unexpected error, disabling checkpoints", err)
		cline.enableCheckpoints = false
	})
}

export type CheckpointRestoreOptions = {
	ts: number
	commitHash: string
	mode: "preview" | "restore"
}

export async function checkpointRestore(cline: Task, { ts, commitHash, mode }: CheckpointRestoreOptions) {
	const service = await getInitializedCheckpointService(cline)

	if (!service) {
		return
	}

	const index = cline.clineMessages.findIndex((m) => m.ts === ts)

	if (index === -1) {
		return
	}

	const provider = cline.providerRef.deref()

	try {
		await service.restoreCheckpoint(commitHash)
<<<<<<< HEAD
		// telemetryService.captureCheckpointRestored(cline.taskId)
=======
		TelemetryService.instance.captureCheckpointRestored(cline.taskId)
>>>>>>> 69f72002
		await provider?.postMessageToWebview({ type: "currentCheckpointUpdated", text: commitHash })

		if (mode === "restore") {
			await cline.overwriteApiConversationHistory(cline.apiConversationHistory.filter((m) => !m.ts || m.ts < ts))

			const deletedMessages = cline.clineMessages.slice(index + 1)

			const { totalTokensIn, totalTokensOut, totalCacheWrites, totalCacheReads, totalCost } = getApiMetrics(
				cline.combineMessages(deletedMessages),
			)

			await cline.overwriteClineMessages(cline.clineMessages.slice(0, index + 1))

			// TODO: Verify that this is working as expected.
			await cline.say(
				"api_req_deleted",
				JSON.stringify({
					tokensIn: totalTokensIn,
					tokensOut: totalTokensOut,
					cacheWrites: totalCacheWrites,
					cacheReads: totalCacheReads,
					cost: totalCost,
				} satisfies ClineApiReqInfo),
			)
		}

		// The task is already cancelled by the provider beforehand, but we
		// need to re-init to get the updated messages.
		//
		// This was take from Cline's implementation of the checkpoints
		// feature. The cline instance will hang if we don't cancel twice,
		// so this is currently necessary, but it seems like a complicated
		// and hacky solution to a problem that I don't fully understand.
		// I'd like to revisit this in the future and try to improve the
		// task flow and the communication between the webview and the
		// Cline instance.
		provider?.cancelTask()
	} catch (err) {
		provider?.log("[checkpointRestore] disabling checkpoints for this task")
		cline.enableCheckpoints = false
	}
}

export type CheckpointDiffOptions = {
	ts: number
	previousCommitHash?: string
	commitHash: string
	mode: "full" | "checkpoint"
}

export async function checkpointDiff(cline: Task, { ts, previousCommitHash, commitHash, mode }: CheckpointDiffOptions) {
	const service = await getInitializedCheckpointService(cline)

	if (!service) {
		return
	}

<<<<<<< HEAD
	// telemetryService.captureCheckpointDiffed(cline.taskId)
=======
	TelemetryService.instance.captureCheckpointDiffed(cline.taskId)
>>>>>>> 69f72002

	if (!previousCommitHash && mode === "checkpoint") {
		const previousCheckpoint = cline.clineMessages
			.filter(({ say }) => say === "checkpoint_saved")
			.sort((a, b) => b.ts - a.ts)
			.find((message) => message.ts < ts)

		previousCommitHash = previousCheckpoint?.text
	}

	try {
		const changes = await service.getDiff({ from: previousCommitHash, to: commitHash })

		if (!changes?.length) {
			vscode.window.showInformationMessage("No changes found.")
			return
		}

		await vscode.commands.executeCommand(
			"vscode.changes",
			mode === "full" ? "Changes since task started" : "Changes since previous checkpoint",
			changes.map((change) => [
				vscode.Uri.file(change.paths.absolute),
				vscode.Uri.parse(`${DIFF_VIEW_URI_SCHEME}:${change.paths.relative}`).with({
					query: Buffer.from(change.content.before ?? "").toString("base64"),
				}),
				vscode.Uri.parse(`${DIFF_VIEW_URI_SCHEME}:${change.paths.relative}`).with({
					query: Buffer.from(change.content.after ?? "").toString("base64"),
				}),
			]),
		)
	} catch (err) {
		const provider = cline.providerRef.deref()
		provider?.log("[checkpointDiff] disabling checkpoints for this task")
		cline.enableCheckpoints = false
	}
}<|MERGE_RESOLUTION|>--- conflicted
+++ resolved
@@ -1,7 +1,5 @@
 import pWaitFor from "p-wait-for"
 import * as vscode from "vscode"
-
-import { TelemetryService } from "@roo-code/telemetry"
 
 import { Task } from "../task/Task"
 
@@ -167,11 +165,7 @@
 		return
 	}
 
-<<<<<<< HEAD
-	// telemetryService.captureCheckpointCreated(cline.taskId)
-=======
-	TelemetryService.instance.captureCheckpointCreated(cline.taskId)
->>>>>>> 69f72002
+	// TelemetryService.instance.captureCheckpointCreated(cline.taskId)
 
 	// Start the checkpoint process in the background.
 	return service.saveCheckpoint(`Task: ${cline.taskId}, Time: ${Date.now()}`, { allowEmpty: force }).catch((err) => {
@@ -203,11 +197,7 @@
 
 	try {
 		await service.restoreCheckpoint(commitHash)
-<<<<<<< HEAD
-		// telemetryService.captureCheckpointRestored(cline.taskId)
-=======
-		TelemetryService.instance.captureCheckpointRestored(cline.taskId)
->>>>>>> 69f72002
+		// TelemetryService.instance.captureCheckpointRestored(cline.taskId)
 		await provider?.postMessageToWebview({ type: "currentCheckpointUpdated", text: commitHash })
 
 		if (mode === "restore") {
@@ -265,11 +255,7 @@
 		return
 	}
 
-<<<<<<< HEAD
-	// telemetryService.captureCheckpointDiffed(cline.taskId)
-=======
-	TelemetryService.instance.captureCheckpointDiffed(cline.taskId)
->>>>>>> 69f72002
+	// TelemetryService.instance.captureCheckpointDiffed(cline.taskId)
 
 	if (!previousCommitHash && mode === "checkpoint") {
 		const previousCheckpoint = cline.clineMessages
