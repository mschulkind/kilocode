import { Anthropic } from "@anthropic-ai/sdk"
import axios from "axios"
import fs from "fs/promises"
import os from "os"
import pWaitFor from "p-wait-for"
import * as path from "path"
import * as vscode from "vscode"
import { buildApiHandler } from "../../api"
import { downloadTask } from "../../integrations/misc/export-markdown"
import { openFile, openImage } from "../../integrations/misc/open-file"
import { selectImages } from "../../integrations/misc/process-images"
import { getTheme } from "../../integrations/theme/getTheme"
import WorkspaceTracker from "../../integrations/workspace/WorkspaceTracker"
import { McpHub } from "../../services/mcp/McpHub"
import { ApiConfiguration, ApiProvider, ModelInfo } from "../../shared/api"
import { findLast } from "../../shared/array"
import { ApiConfigMeta, ExtensionMessage } from "../../shared/ExtensionMessage"
import { HistoryItem } from "../../shared/HistoryItem"
import { WebviewMessage } from "../../shared/WebviewMessage"
import { fileExistsAtPath } from "../../utils/fs"
import { Cline } from "../Cline"
import { openMention } from "../mentions"
import { getNonce } from "./getNonce"
import { getUri } from "./getUri"
import { playSound, setSoundEnabled, setSoundVolume } from "../../utils/sound"
import { checkExistKey } from "../../shared/checkExistApiConfig"
import { enhancePrompt } from "../../utils/enhance-prompt"
import { getCommitInfo, searchCommits, getWorkingState } from "../../utils/git"
import { ConfigManager } from "../config/ConfigManager"

/*
https://github.com/microsoft/vscode-webview-ui-toolkit-samples/blob/main/default/weather-webview/src/providers/WeatherViewProvider.ts

https://github.com/KumarVariable/vscode-extension-sidebar-html/blob/master/src/customSidebarViewProvider.ts
*/

type SecretKey =
	| "apiKey"
	| "glamaApiKey"
	| "openRouterApiKey"
	| "awsAccessKey"
	| "awsSecretKey"
	| "awsSessionToken"
	| "openAiApiKey"
	| "geminiApiKey"
	| "openAiNativeApiKey"
	| "deepSeekApiKey"

type GlobalStateKey =
	| "apiProvider"
	| "apiModelId"
	| "glamaModelId"
	| "glamaModelInfo"
	| "awsRegion"
	| "awsUseCrossRegionInference"
	| "vertexProjectId"
	| "vertexRegion"
	| "lastShownAnnouncementId"
	| "customInstructions"
	| "alwaysAllowReadOnly"
	| "alwaysAllowWrite"
	| "alwaysAllowExecute"
	| "alwaysAllowBrowser"
	| "taskHistory"
	| "openAiBaseUrl"
	| "openAiModelId"
	| "ollamaModelId"
	| "ollamaBaseUrl"
	| "lmStudioModelId"
	| "lmStudioBaseUrl"
	| "anthropicBaseUrl"
	| "azureApiVersion"
	| "openAiStreamingEnabled"
	| "openRouterModelId"
	| "openRouterModelInfo"
	| "openRouterUseMiddleOutTransform"
	| "allowedCommands"
	| "soundEnabled"
	| "soundVolume"
	| "diffEnabled"
	| "alwaysAllowMcp"
	| "browserViewportSize"
	| "screenshotQuality"
	| "fuzzyMatchThreshold"
	| "preferredLanguage" // Language setting for Cline's communication
	| "writeDelayMs"
	| "terminalOutputLineLimit"
	| "mcpEnabled"
<<<<<<< HEAD
	| "vsCodeLmModelSelector"
=======
	| "alwaysApproveResubmit"
	| "requestDelaySeconds"
	| "currentApiConfigName"
	| "listApiConfigMeta"
>>>>>>> f12c342c

export const GlobalFileNames = {
	apiConversationHistory: "api_conversation_history.json",
	uiMessages: "ui_messages.json",
	glamaModels: "glama_models.json",
	openRouterModels: "openrouter_models.json",
	mcpSettings: "cline_mcp_settings.json",
}

export class ClineProvider implements vscode.WebviewViewProvider {
	public static readonly sideBarId = "roo-cline.SidebarProvider" // used in package.json as the view's id. This value cannot be changed due to how vscode caches views based on their id, and updating the id would break existing instances of the extension.
	public static readonly tabPanelId = "roo-cline.TabPanelProvider"
	private static activeInstances: Set<ClineProvider> = new Set()
	private disposables: vscode.Disposable[] = []
	private view?: vscode.WebviewView | vscode.WebviewPanel
	private cline?: Cline
	private workspaceTracker?: WorkspaceTracker
	mcpHub?: McpHub
	private latestAnnouncementId = "dec-10-2024" // update to some unique identifier when we add a new announcement
	configManager: ConfigManager

	constructor(
		readonly context: vscode.ExtensionContext,
		private readonly outputChannel: vscode.OutputChannel,
	) {
		this.outputChannel.appendLine("ClineProvider instantiated")
		ClineProvider.activeInstances.add(this)
		this.workspaceTracker = new WorkspaceTracker(this)
		this.mcpHub = new McpHub(this)
		this.configManager = new ConfigManager(this.context)
	}

	/*
	VSCode extensions use the disposable pattern to clean up resources when the sidebar/editor tab is closed by the user or system. This applies to event listening, commands, interacting with the UI, etc.
	- https://vscode-docs.readthedocs.io/en/stable/extensions/patterns-and-principles/
	- https://github.com/microsoft/vscode-extension-samples/blob/main/webview-sample/src/extension.ts
	*/
	async dispose() {
		this.outputChannel.appendLine("Disposing ClineProvider...")
		await this.clearTask()
		this.outputChannel.appendLine("Cleared task")
		if (this.view && "dispose" in this.view) {
			this.view.dispose()
			this.outputChannel.appendLine("Disposed webview")
		}
		while (this.disposables.length) {
			const x = this.disposables.pop()
			if (x) {
				x.dispose()
			}
		}
		this.workspaceTracker?.dispose()
		this.workspaceTracker = undefined
		this.mcpHub?.dispose()
		this.mcpHub = undefined
		this.outputChannel.appendLine("Disposed all disposables")
		ClineProvider.activeInstances.delete(this)
	}

	public static getVisibleInstance(): ClineProvider | undefined {
		return findLast(Array.from(this.activeInstances), (instance) => instance.view?.visible === true)
	}

	resolveWebviewView(
		webviewView: vscode.WebviewView | vscode.WebviewPanel,
		//context: vscode.WebviewViewResolveContext<unknown>, used to recreate a deallocated webview, but we don't need this since we use retainContextWhenHidden
		//token: vscode.CancellationToken
	): void | Thenable<void> {
		this.outputChannel.appendLine("Resolving webview view")
		this.view = webviewView

		// Initialize sound enabled state
		this.getState().then(({ soundEnabled }) => {
			setSoundEnabled(soundEnabled ?? false)
		})

		webviewView.webview.options = {
			// Allow scripts in the webview
			enableScripts: true,
			localResourceRoots: [this.context.extensionUri],
		}
		webviewView.webview.html = this.getHtmlContent(webviewView.webview)

		// Sets up an event listener to listen for messages passed from the webview view context
		// and executes code based on the message that is recieved
		this.setWebviewMessageListener(webviewView.webview)

		// Logs show up in bottom panel > Debug Console
		//console.log("registering listener")

		// Listen for when the panel becomes visible
		// https://github.com/microsoft/vscode-discussions/discussions/840
		if ("onDidChangeViewState" in webviewView) {
			// WebviewView and WebviewPanel have all the same properties except for this visibility listener
			// panel
			webviewView.onDidChangeViewState(
				() => {
					if (this.view?.visible) {
						this.postMessageToWebview({ type: "action", action: "didBecomeVisible" })
					}
				},
				null,
				this.disposables,
			)
		} else if ("onDidChangeVisibility" in webviewView) {
			// sidebar
			webviewView.onDidChangeVisibility(
				() => {
					if (this.view?.visible) {
						this.postMessageToWebview({ type: "action", action: "didBecomeVisible" })
					}
				},
				null,
				this.disposables,
			)
		}

		// Listen for when the view is disposed
		// This happens when the user closes the view or when the view is closed programmatically
		webviewView.onDidDispose(
			async () => {
				await this.dispose()
			},
			null,
			this.disposables,
		)

		// Listen for when color changes
		vscode.workspace.onDidChangeConfiguration(
			async (e) => {
				if (e && e.affectsConfiguration("workbench.colorTheme")) {
					// Sends latest theme name to webview
					await this.postMessageToWebview({ type: "theme", text: JSON.stringify(await getTheme()) })
				}
			},
			null,
			this.disposables,
		)

		// if the extension is starting a new session, clear previous task state
		this.clearTask()

		this.outputChannel.appendLine("Webview view resolved")
	}

	async initClineWithTask(task?: string, images?: string[]) {
		await this.clearTask()
		const {
			apiConfiguration,
			customInstructions,
			diffEnabled,
			fuzzyMatchThreshold
		} = await this.getState()

		this.cline = new Cline(
			this,
			apiConfiguration,
			customInstructions,
			diffEnabled,
			fuzzyMatchThreshold,
			task,
			images
		)
	}

	async initClineWithHistoryItem(historyItem: HistoryItem) {
		await this.clearTask()
		const {
			apiConfiguration,
			customInstructions,
			diffEnabled,
			fuzzyMatchThreshold
		} = await this.getState()

		this.cline = new Cline(
			this,
			apiConfiguration,
			customInstructions,
			diffEnabled,
			fuzzyMatchThreshold,
			undefined,
			undefined,
			historyItem
		)
	}

	// Send any JSON serializable data to the react app
	async postMessageToWebview(message: ExtensionMessage) {
		await this.view?.webview.postMessage(message)
	}

	/**
	 * Defines and returns the HTML that should be rendered within the webview panel.
	 *
	 * @remarks This is also the place where references to the React webview build files
	 * are created and inserted into the webview HTML.
	 *
	 * @param webview A reference to the extension webview
	 * @param extensionUri The URI of the directory containing the extension
	 * @returns A template string literal containing the HTML that should be
	 * rendered within the webview panel
	 */
	private getHtmlContent(webview: vscode.Webview): string {
		// Get the local path to main script run in the webview,
		// then convert it to a uri we can use in the webview.

		// The CSS file from the React build output
		const stylesUri = getUri(webview, this.context.extensionUri, [
			"webview-ui",
			"build",
			"static",
			"css",
			"main.css",
		])
		// The JS file from the React build output
		const scriptUri = getUri(webview, this.context.extensionUri, ["webview-ui", "build", "static", "js", "main.js"])

		// The codicon font from the React build output
		// https://github.com/microsoft/vscode-extension-samples/blob/main/webview-codicons-sample/src/extension.ts
		// we installed this package in the extension so that we can access it how its intended from the extension (the font file is likely bundled in vscode), and we just import the css fileinto our react app we don't have access to it
		// don't forget to add font-src ${webview.cspSource};
		const codiconsUri = getUri(webview, this.context.extensionUri, [
			"node_modules",
			"@vscode",
			"codicons",
			"dist",
			"codicon.css",
		])

		// const scriptUri = webview.asWebviewUri(vscode.Uri.joinPath(this._extensionUri, "assets", "main.js"))

		// const styleResetUri = webview.asWebviewUri(vscode.Uri.joinPath(this._extensionUri, "assets", "reset.css"))
		// const styleVSCodeUri = webview.asWebviewUri(vscode.Uri.joinPath(this._extensionUri, "assets", "vscode.css"))

		// // Same for stylesheet
		// const stylesheetUri = webview.asWebviewUri(vscode.Uri.joinPath(this._extensionUri, "assets", "main.css"))

		// Use a nonce to only allow a specific script to be run.
		/*
		content security policy of your webview to only allow scripts that have a specific nonce
		create a content security policy meta tag so that only loading scripts with a nonce is allowed
		As your extension grows you will likely want to add custom styles, fonts, and/or images to your webview. If you do, you will need to update the content security policy meta tag to explicity allow for these resources. E.g.
				<meta http-equiv="Content-Security-Policy" content="default-src 'none'; style-src ${webview.cspSource}; font-src ${webview.cspSource}; img-src ${webview.cspSource} https:; script-src 'nonce-${nonce}';">
		- 'unsafe-inline' is required for styles due to vscode-webview-toolkit's dynamic style injection
		- since we pass base64 images to the webview, we need to specify img-src ${webview.cspSource} data:;

		in meta tag we add nonce attribute: A cryptographic nonce (only used once) to allow scripts. The server must generate a unique nonce value each time it transmits a policy. It is critical to provide a nonce that cannot be guessed as bypassing a resource's policy is otherwise trivial.
		*/
		const nonce = getNonce()

		// Tip: Install the es6-string-html VS Code extension to enable code highlighting below
		return /*html*/ `
        <!DOCTYPE html>
        <html lang="en">
          <head>
            <meta charset="utf-8">
            <meta name="viewport" content="width=device-width,initial-scale=1,shrink-to-fit=no">
            <meta name="theme-color" content="#000000">
            <meta http-equiv="Content-Security-Policy" content="default-src 'none'; font-src ${webview.cspSource}; style-src ${webview.cspSource} 'unsafe-inline'; img-src ${webview.cspSource} data:; script-src 'nonce-${nonce}';">
            <link rel="stylesheet" type="text/css" href="${stylesUri}">
			<link href="${codiconsUri}" rel="stylesheet" />
            <title>Cline</title>
          </head>
          <body>
            <noscript>You need to enable JavaScript to run this app.</noscript>
            <div id="root"></div>
            <script nonce="${nonce}" src="${scriptUri}"></script>
          </body>
        </html>
      `
	}

	/**
	 * Sets up an event listener to listen for messages passed from the webview context and
	 * executes code based on the message that is recieved.
	 *
	 * @param webview A reference to the extension webview
	 */
	private setWebviewMessageListener(webview: vscode.Webview) {
		webview.onDidReceiveMessage(
			async (message: WebviewMessage) => {
				switch (message.type) {
					case "webviewDidLaunch":
						this.postStateToWebview()
						this.workspaceTracker?.initializeFilePaths() // don't await
						getTheme().then((theme) =>
							this.postMessageToWebview({ type: "theme", text: JSON.stringify(theme) }),
						)
						// post last cached models in case the call to endpoint fails
						this.readOpenRouterModels().then((openRouterModels) => {
							if (openRouterModels) {
								this.postMessageToWebview({ type: "openRouterModels", openRouterModels })
							}
						})
						// gui relies on model info to be up-to-date to provide the most accurate pricing, so we need to fetch the latest details on launch.
						// we do this for all users since many users switch between api providers and if they were to switch back to openrouter it would be showing outdated model info if we hadn't retrieved the latest at this point
						// (see normalizeApiConfiguration > openrouter)
						this.refreshOpenRouterModels().then(async (openRouterModels) => {
							if (openRouterModels) {
								// update model info in state (this needs to be done here since we don't want to update state while settings is open, and we may refresh models there)
								const { apiConfiguration } = await this.getState()
								if (apiConfiguration.openRouterModelId) {
									await this.updateGlobalState(
										"openRouterModelInfo",
										openRouterModels[apiConfiguration.openRouterModelId],
									)
									await this.postStateToWebview()
								}
							}
						})
						this.readGlamaModels().then((glamaModels) => {
							if (glamaModels) {
								this.postMessageToWebview({ type: "glamaModels", glamaModels })
							}
						})
						this.refreshGlamaModels().then(async (glamaModels) => {
							if (glamaModels) {
								// update model info in state (this needs to be done here since we don't want to update state while settings is open, and we may refresh models there)
								const { apiConfiguration } = await this.getState()
								if (apiConfiguration.glamaModelId) {
									await this.updateGlobalState(
										"glamaModelInfo",
										glamaModels[apiConfiguration.glamaModelId],
									)
									await this.postStateToWebview()
								}
							}
						})


						this.configManager.ListConfig().then(async (listApiConfig) => {

							if (!listApiConfig) {
								return
							}

							if (listApiConfig.length === 1) {
								// check if first time init then sync with exist config
								if (!checkExistKey(listApiConfig[0])) {
									const {
										apiConfiguration,
									} = await this.getState()
									await this.configManager.SaveConfig(listApiConfig[0].name ?? "default", apiConfiguration)
									listApiConfig[0].apiProvider = apiConfiguration.apiProvider
								}
							}

							let currentConfigName = await this.getGlobalState("currentApiConfigName") as string

							if (currentConfigName) {
								if (!await this.configManager.HasConfig(currentConfigName)) {
									// current config name not valid, get first config in list
									await this.updateGlobalState("currentApiConfigName", listApiConfig?.[0]?.name)
									if (listApiConfig?.[0]?.name) {
										const apiConfig = await this.configManager.LoadConfig(listApiConfig?.[0]?.name);

										await Promise.all([
											this.updateGlobalState("listApiConfigMeta", listApiConfig),
											this.postMessageToWebview({ type: "listApiConfig", listApiConfig }),
											this.updateApiConfiguration(apiConfig),
										])
										await this.postStateToWebview()
										return
									}

								}
							}


							await Promise.all(
								[
									await this.updateGlobalState("listApiConfigMeta", listApiConfig),
									await this.postMessageToWebview({ type: "listApiConfig", listApiConfig })
								]
							)
						}).catch(console.error);

						break
					case "newTask":
						// Code that should run in response to the hello message command
						//vscode.window.showInformationMessage(message.text!)

						// Send a message to our webview.
						// You can send any JSON serializable data.
						// Could also do this in extension .ts
						//this.postMessageToWebview({ type: "text", text: `Extension: ${Date.now()}` })
						// initializing new instance of Cline will make sure that any agentically running promises in old instance don't affect our new task. this essentially creates a fresh slate for the new task
						await this.initClineWithTask(message.text, message.images)
						break
					case "apiConfiguration":
						if (message.apiConfiguration) {
<<<<<<< HEAD
							const {
								apiProvider,
								apiModelId,
								apiKey,
								glamaModelId,
								glamaModelInfo,
								glamaApiKey,
								openRouterApiKey,
								awsAccessKey,
								awsSecretKey,
								awsSessionToken,
								awsRegion,
								awsUseCrossRegionInference,
								vertexProjectId,
								vertexRegion,
								openAiBaseUrl,
								openAiApiKey,
								openAiModelId,
								ollamaModelId,
								ollamaBaseUrl,
								lmStudioModelId,
								lmStudioBaseUrl,
								anthropicBaseUrl,
								geminiApiKey,
								openAiNativeApiKey,
								azureApiVersion,
								openAiStreamingEnabled,
								openRouterModelId,
								openRouterModelInfo,
								openRouterUseMiddleOutTransform,
								vsCodeLmModelSelector,
							} = message.apiConfiguration
							await this.updateGlobalState("apiProvider", apiProvider)
							await this.updateGlobalState("apiModelId", apiModelId)
							await this.storeSecret("apiKey", apiKey)
							await this.updateGlobalState("glamaModelId", glamaModelId)
							await this.updateGlobalState("glamaModelInfo", glamaModelInfo)
							await this.storeSecret("glamaApiKey", glamaApiKey)
							await this.storeSecret("openRouterApiKey", openRouterApiKey)
							await this.storeSecret("awsAccessKey", awsAccessKey)
							await this.storeSecret("awsSecretKey", awsSecretKey)
							await this.storeSecret("awsSessionToken", awsSessionToken)
							await this.updateGlobalState("awsRegion", awsRegion)
							await this.updateGlobalState("awsUseCrossRegionInference", awsUseCrossRegionInference)
							await this.updateGlobalState("vertexProjectId", vertexProjectId)
							await this.updateGlobalState("vertexRegion", vertexRegion)
							await this.updateGlobalState("openAiBaseUrl", openAiBaseUrl)
							await this.storeSecret("openAiApiKey", openAiApiKey)
							await this.updateGlobalState("openAiModelId", openAiModelId)
							await this.updateGlobalState("ollamaModelId", ollamaModelId)
							await this.updateGlobalState("ollamaBaseUrl", ollamaBaseUrl)
							await this.updateGlobalState("lmStudioModelId", lmStudioModelId)
							await this.updateGlobalState("lmStudioBaseUrl", lmStudioBaseUrl)
							await this.updateGlobalState("anthropicBaseUrl", anthropicBaseUrl)
							await this.storeSecret("geminiApiKey", geminiApiKey)
							await this.storeSecret("openAiNativeApiKey", openAiNativeApiKey)
							await this.storeSecret("deepSeekApiKey", message.apiConfiguration.deepSeekApiKey)
							await this.updateGlobalState("azureApiVersion", azureApiVersion)
							await this.updateGlobalState("openAiStreamingEnabled", openAiStreamingEnabled)
							await this.updateGlobalState("openRouterModelId", openRouterModelId)
							await this.updateGlobalState("openRouterModelInfo", openRouterModelInfo)
							await this.updateGlobalState("openRouterUseMiddleOutTransform", openRouterUseMiddleOutTransform)
							await this.updateGlobalState("vsCodeLmModelSelector", vsCodeLmModelSelector)
							if (this.cline) {
								this.cline.api = buildApiHandler(message.apiConfiguration)
							}
=======
							await this.updateApiConfiguration(message.apiConfiguration)
>>>>>>> f12c342c
						}
						await this.postStateToWebview()
						break
					case "customInstructions":
						await this.updateCustomInstructions(message.text)
						break
					case "alwaysAllowReadOnly":
						await this.updateGlobalState("alwaysAllowReadOnly", message.bool ?? undefined)
						await this.postStateToWebview()
						break
					case "alwaysAllowWrite":
						await this.updateGlobalState("alwaysAllowWrite", message.bool ?? undefined)
						await this.postStateToWebview()
						break
					case "alwaysAllowExecute":
						await this.updateGlobalState("alwaysAllowExecute", message.bool ?? undefined)
						await this.postStateToWebview()
						break
					case "alwaysAllowBrowser":
						await this.updateGlobalState("alwaysAllowBrowser", message.bool ?? undefined)
						await this.postStateToWebview()
						break
					case "alwaysAllowMcp":
						await this.updateGlobalState("alwaysAllowMcp", message.bool)
						await this.postStateToWebview()
						break
					case "askResponse":
						this.cline?.handleWebviewAskResponse(message.askResponse!, message.text, message.images)
						break
					case "clearTask":
						// newTask will start a new task with a given task text, while clear task resets the current session and allows for a new task to be started
						await this.clearTask()
						await this.postStateToWebview()
						break
					case "didShowAnnouncement":
						await this.updateGlobalState("lastShownAnnouncementId", this.latestAnnouncementId)
						await this.postStateToWebview()
						break
					case "selectImages":
						const images = await selectImages()
						await this.postMessageToWebview({ type: "selectedImages", images })
						break
					case "exportCurrentTask":
						const currentTaskId = this.cline?.taskId
						if (currentTaskId) {
							this.exportTaskWithId(currentTaskId)
						}
						break
					case "showTaskWithId":
						this.showTaskWithId(message.text!)
						break
					case "deleteTaskWithId":
						this.deleteTaskWithId(message.text!)
						break
					case "exportTaskWithId":
						this.exportTaskWithId(message.text!)
						break
					case "resetState":
						await this.resetState()
						break
					case "requestOllamaModels":
						const ollamaModels = await this.getOllamaModels(message.text)
						this.postMessageToWebview({ type: "ollamaModels", ollamaModels })
						break
					case "requestLmStudioModels":
						const lmStudioModels = await this.getLmStudioModels(message.text)
						this.postMessageToWebview({ type: "lmStudioModels", lmStudioModels })
						break
					case "requestVsCodeLmModels":
						const vsCodeLmModels = await this.getVsCodeLmModels()
						this.postMessageToWebview({ type: "vsCodeLmModels", vsCodeLmModels })
						break
					case "refreshGlamaModels":
						await this.refreshGlamaModels()
						break
					case "refreshOpenRouterModels":
						await this.refreshOpenRouterModels()
						break
					case "refreshOpenAiModels":
						if (message?.values?.baseUrl && message?.values?.apiKey) {
							const openAiModels = await this.getOpenAiModels(message?.values?.baseUrl, message?.values?.apiKey)
							this.postMessageToWebview({ type: "openAiModels", openAiModels })
						}
						break
					case "openImage":
						openImage(message.text!)
						break
					case "openFile":
						openFile(message.text!)
						break
					case "openMention":
						openMention(message.text)
						break
					case "cancelTask":
						if (this.cline) {
							const { historyItem } = await this.getTaskWithId(this.cline.taskId)
							this.cline.abortTask()
							await pWaitFor(() => this.cline === undefined || this.cline.didFinishAborting, {
								timeout: 3_000,
							}).catch(() => {
								console.error("Failed to abort task")
							})
							if (this.cline) {
								// 'abandoned' will prevent this cline instance from affecting future cline instance gui. this may happen if its hanging on a streaming request
								this.cline.abandoned = true
							}
							await this.initClineWithHistoryItem(historyItem) // clears task again, so we need to abortTask manually above
							// await this.postStateToWebview() // new Cline instance will post state when it's ready. having this here sent an empty messages array to webview leading to virtuoso having to reload the entire list
						}

						break
					case "allowedCommands":
						await this.context.globalState.update('allowedCommands', message.commands);
						// Also update workspace settings
						await vscode.workspace
							.getConfiguration('roo-cline')
							.update('allowedCommands', message.commands, vscode.ConfigurationTarget.Global);
						break;
					case "openMcpSettings": {
						const mcpSettingsFilePath = await this.mcpHub?.getMcpSettingsFilePath()
						if (mcpSettingsFilePath) {
							openFile(mcpSettingsFilePath)
						}
						break
					}
					case "restartMcpServer": {
						try {
							await this.mcpHub?.restartConnection(message.text!)
						} catch (error) {
							console.error(`Failed to retry connection for ${message.text}:`, error)
						}
						break
					}
					case "toggleToolAlwaysAllow": {
						try {
							await this.mcpHub?.toggleToolAlwaysAllow(
								message.serverName!,
								message.toolName!,
								message.alwaysAllow!
							)
						} catch (error) {
							console.error(`Failed to toggle auto-approve for tool ${message.toolName}:`, error)
						}
						break
					}
					case "toggleMcpServer": {
						try {
							await this.mcpHub?.toggleServerDisabled(
								message.serverName!,
								message.disabled!
							)
						} catch (error) {
							console.error(`Failed to toggle MCP server ${message.serverName}:`, error)
						}
						break
					}
					case "mcpEnabled":
						const mcpEnabled = message.bool ?? true
						await this.updateGlobalState("mcpEnabled", mcpEnabled)
						await this.postStateToWebview()
						break
					case "playSound":
						if (message.audioType) {
							const soundPath = path.join(this.context.extensionPath, "audio", `${message.audioType}.wav`)
							playSound(soundPath)
						}
						break
					case "soundEnabled":
						const soundEnabled = message.bool ?? true
						await this.updateGlobalState("soundEnabled", soundEnabled)
						setSoundEnabled(soundEnabled)  // Add this line to update the sound utility
						await this.postStateToWebview()
						break
					case "soundVolume":
						const soundVolume = message.value ?? 0.5
						await this.updateGlobalState("soundVolume", soundVolume)
						setSoundVolume(soundVolume)
						await this.postStateToWebview()
						break
					case "diffEnabled":
						const diffEnabled = message.bool ?? true
						await this.updateGlobalState("diffEnabled", diffEnabled)
						await this.postStateToWebview()
						break
					case "browserViewportSize":
						const browserViewportSize = message.text ?? "900x600"
						await this.updateGlobalState("browserViewportSize", browserViewportSize)
						await this.postStateToWebview()
						break
					case "fuzzyMatchThreshold":
						await this.updateGlobalState("fuzzyMatchThreshold", message.value)
						await this.postStateToWebview()
						break
					case "alwaysApproveResubmit":
						await this.updateGlobalState("alwaysApproveResubmit", message.bool ?? false)
						await this.postStateToWebview()
						break
					case "requestDelaySeconds":
						await this.updateGlobalState("requestDelaySeconds", message.value ?? 5)
						await this.postStateToWebview()
						break
					case "preferredLanguage":
						await this.updateGlobalState("preferredLanguage", message.text)
						await this.postStateToWebview()
						break
					case "writeDelayMs":
						await this.updateGlobalState("writeDelayMs", message.value)
						await this.postStateToWebview()
						break
					case "terminalOutputLineLimit":
						await this.updateGlobalState("terminalOutputLineLimit", message.value)
						await this.postStateToWebview()
						break
					case "deleteMessage": {
						const answer = await vscode.window.showInformationMessage(
							"What would you like to delete?",
							{ modal: true },
							"Just this message",
							"This and all subsequent messages",
						)
						if ((answer === "Just this message" || answer === "This and all subsequent messages") &&
							this.cline && typeof message.value === 'number' && message.value) {
							const timeCutoff = message.value - 1000; // 1 second buffer before the message to delete
							const messageIndex = this.cline.clineMessages.findIndex(msg => msg.ts && msg.ts >= timeCutoff)
							const apiConversationHistoryIndex = this.cline.apiConversationHistory.findIndex(msg => msg.ts && msg.ts >= timeCutoff)
							
							if (messageIndex !== -1) {
								const { historyItem } = await this.getTaskWithId(this.cline.taskId)
								
								if (answer === "Just this message") {
									// Find the next user message first
									const nextUserMessage = this.cline.clineMessages
										.slice(messageIndex + 1)
										.find(msg => msg.type === "say" && msg.say === "user_feedback")
									
									// Handle UI messages
									if (nextUserMessage) {
										// Find absolute index of next user message
										const nextUserMessageIndex = this.cline.clineMessages.findIndex(msg => msg === nextUserMessage)
										// Keep messages before current message and after next user message
										await this.cline.overwriteClineMessages([
											...this.cline.clineMessages.slice(0, messageIndex),
											...this.cline.clineMessages.slice(nextUserMessageIndex)
										])
									} else {
										// If no next user message, keep only messages before current message
										await this.cline.overwriteClineMessages(
											this.cline.clineMessages.slice(0, messageIndex)
										)
									}
									
									// Handle API messages
									if (apiConversationHistoryIndex !== -1) {
										if (nextUserMessage && nextUserMessage.ts) {
											// Keep messages before current API message and after next user message
											await this.cline.overwriteApiConversationHistory([
												...this.cline.apiConversationHistory.slice(0, apiConversationHistoryIndex),
												...this.cline.apiConversationHistory.filter(msg => msg.ts && msg.ts >= nextUserMessage.ts)
											])
										} else {
											// If no next user message, keep only messages before current API message
											await this.cline.overwriteApiConversationHistory(
												this.cline.apiConversationHistory.slice(0, apiConversationHistoryIndex)
											)
										}
									}
								} else if (answer === "This and all subsequent messages") {
									// Delete this message and all that follow
									await this.cline.overwriteClineMessages(this.cline.clineMessages.slice(0, messageIndex))
									if (apiConversationHistoryIndex !== -1) {
										await this.cline.overwriteApiConversationHistory(this.cline.apiConversationHistory.slice(0, apiConversationHistoryIndex))
									}
								}
								
								await this.initClineWithHistoryItem(historyItem)
							}
						}
						break
					}
					case "screenshotQuality":
						await this.updateGlobalState("screenshotQuality", message.value)
						await this.postStateToWebview()
						break
					case "enhancePrompt":
						if (message.text) {
							try {
								const { apiConfiguration } = await this.getState()
								const enhanceConfig = {
									...apiConfiguration,
									apiProvider: "openrouter" as const,
									openRouterModelId: "gpt-4o",
								}
								const enhancedPrompt = await enhancePrompt(enhanceConfig, message.text)
								await this.postMessageToWebview({
									type: "enhancedPrompt",
									text: enhancedPrompt
								})
							} catch (error) {
								console.error("Error enhancing prompt:", error)
								vscode.window.showErrorMessage("Failed to enhance prompt")
							}
						}
						break


					case "searchCommits": {
						const cwd = vscode.workspace.workspaceFolders?.map((folder) => folder.uri.fsPath).at(0)
						if (cwd) {
							try {
								const commits = await searchCommits(message.query || "", cwd)
								await this.postMessageToWebview({
									type: "commitSearchResults",
									commits
								})
							} catch (error) {
								console.error("Error searching commits:", error)
								vscode.window.showErrorMessage("Failed to search commits")
							}
						}
						break
					}
					case "upsertApiConfiguration":
						if (message.text && message.apiConfiguration) {
							try {
								await this.configManager.SaveConfig(message.text, message.apiConfiguration);

								let listApiConfig = await this.configManager.ListConfig();

								await Promise.all([
									this.updateApiConfiguration(message.apiConfiguration),
									this.updateGlobalState("currentApiConfigName", message.text),
									this.updateGlobalState("listApiConfigMeta", listApiConfig),
								])

								this.postStateToWebview()
							} catch (error) {
								console.error("Error create new api configuration:", error)
								vscode.window.showErrorMessage("Failed to create api configuration")
							}
						}
						break
					case "renameApiConfiguration":
						if (message.values && message.apiConfiguration) {
							try {

								const { oldName, newName } = message.values

								await this.configManager.SaveConfig(newName, message.apiConfiguration);

								await this.configManager.DeleteConfig(oldName)

								let listApiConfig = await this.configManager.ListConfig();

								await Promise.all([
									this.updateGlobalState("currentApiConfigName", newName),
									this.updateGlobalState("listApiConfigMeta", listApiConfig),
								])

								this.postStateToWebview()
							} catch (error) {
								console.error("Error create new api configuration:", error)
								vscode.window.showErrorMessage("Failed to create api configuration")
							}
						}
						break
					case "loadApiConfiguration":
						if (message.text) {
							try {
								const apiConfig = await this.configManager.LoadConfig(message.text);

								await Promise.all([
									this.updateGlobalState("currentApiConfigName", message.text),
									this.updateApiConfiguration(apiConfig),
								])

								await this.postStateToWebview()
							} catch (error) {
								console.error("Error load api configuration:", error)
								vscode.window.showErrorMessage("Failed to load api configuration")
							}
						}
						break
					case "deleteApiConfiguration":
						if (message.text) {

							const answer = await vscode.window.showInformationMessage(
								"Are you sure you want to delete this configuration profile?",
								{ modal: true },
								"Yes",
							)

							if (answer !== "Yes") {
								break
							}

							try {
								await this.configManager.DeleteConfig(message.text);
								let listApiConfig = await this.configManager.ListConfig()
								let currentApiConfigName = await this.getGlobalState("currentApiConfigName")

								if (message.text === currentApiConfigName) {
									await this.updateGlobalState("currentApiConfigName", listApiConfig?.[0]?.name)
									if (listApiConfig?.[0]?.name) {
										const apiConfig = await this.configManager.LoadConfig(listApiConfig?.[0]?.name);

										await Promise.all([
											this.updateGlobalState("listApiConfigMeta", listApiConfig),
											this.updateApiConfiguration(apiConfig),
										])
										await this.postStateToWebview()
									}
								}
							} catch (error) {
								console.error("Error delete api configuration:", error)
								vscode.window.showErrorMessage("Failed to delete api configuration")
							}
						}
						break
					case "getListApiConfiguration":
						try {
							let listApiConfig = await this.configManager.ListConfig();
							await this.updateGlobalState("listApiConfigMeta", listApiConfig)
							this.postMessageToWebview({ type: "listApiConfig", listApiConfig })
						} catch (error) {
							console.error("Error get list api configuration:", error)
							vscode.window.showErrorMessage("Failed to get list api configuration")
						}
						break
				}
			},
			null,
			this.disposables,
		)
	}

	private async updateApiConfiguration(apiConfiguration: ApiConfiguration) {
		const {
			apiProvider,
			apiModelId,
			apiKey,
			glamaModelId,
			glamaModelInfo,
			glamaApiKey,
			openRouterApiKey,
			awsAccessKey,
			awsSecretKey,
			awsSessionToken,
			awsRegion,
			awsUseCrossRegionInference,
			vertexProjectId,
			vertexRegion,
			openAiBaseUrl,
			openAiApiKey,
			openAiModelId,
			ollamaModelId,
			ollamaBaseUrl,
			lmStudioModelId,
			lmStudioBaseUrl,
			anthropicBaseUrl,
			geminiApiKey,
			openAiNativeApiKey,
			deepSeekApiKey,
			azureApiVersion,
			openAiStreamingEnabled,
			openRouterModelId,
			openRouterModelInfo,
			openRouterUseMiddleOutTransform,
		} = apiConfiguration
		await this.updateGlobalState("apiProvider", apiProvider)
		await this.updateGlobalState("apiModelId", apiModelId)
		await this.storeSecret("apiKey", apiKey)
		await this.updateGlobalState("glamaModelId", glamaModelId)
		await this.updateGlobalState("glamaModelInfo", glamaModelInfo)
		await this.storeSecret("glamaApiKey", glamaApiKey)
		await this.storeSecret("openRouterApiKey", openRouterApiKey)
		await this.storeSecret("awsAccessKey", awsAccessKey)
		await this.storeSecret("awsSecretKey", awsSecretKey)
		await this.storeSecret("awsSessionToken", awsSessionToken)
		await this.updateGlobalState("awsRegion", awsRegion)
		await this.updateGlobalState("awsUseCrossRegionInference", awsUseCrossRegionInference)
		await this.updateGlobalState("vertexProjectId", vertexProjectId)
		await this.updateGlobalState("vertexRegion", vertexRegion)
		await this.updateGlobalState("openAiBaseUrl", openAiBaseUrl)
		await this.storeSecret("openAiApiKey", openAiApiKey)
		await this.updateGlobalState("openAiModelId", openAiModelId)
		await this.updateGlobalState("ollamaModelId", ollamaModelId)
		await this.updateGlobalState("ollamaBaseUrl", ollamaBaseUrl)
		await this.updateGlobalState("lmStudioModelId", lmStudioModelId)
		await this.updateGlobalState("lmStudioBaseUrl", lmStudioBaseUrl)
		await this.updateGlobalState("anthropicBaseUrl", anthropicBaseUrl)
		await this.storeSecret("geminiApiKey", geminiApiKey)
		await this.storeSecret("openAiNativeApiKey", openAiNativeApiKey)
		await this.storeSecret("deepSeekApiKey", deepSeekApiKey)
		await this.updateGlobalState("azureApiVersion", azureApiVersion)
		await this.updateGlobalState("openAiStreamingEnabled", openAiStreamingEnabled)
		await this.updateGlobalState("openRouterModelId", openRouterModelId)
		await this.updateGlobalState("openRouterModelInfo", openRouterModelInfo)
		await this.updateGlobalState("openRouterUseMiddleOutTransform", openRouterUseMiddleOutTransform)
		if (this.cline) {
			this.cline.api = buildApiHandler(apiConfiguration)
		} 
	}

	async updateCustomInstructions(instructions?: string) {
		// User may be clearing the field
		await this.updateGlobalState("customInstructions", instructions || undefined)
		if (this.cline) {
			this.cline.customInstructions = instructions || undefined
		}
		await this.postStateToWebview()
	}

	// MCP

	async ensureMcpServersDirectoryExists(): Promise<string> {
		const mcpServersDir = path.join(os.homedir(), "Documents", "Cline", "MCP")
		try {
			await fs.mkdir(mcpServersDir, { recursive: true })
		} catch (error) {
			return "~/Documents/Cline/MCP" // in case creating a directory in documents fails for whatever reason (e.g. permissions) - this is fine since this path is only ever used in the system prompt
		}
		return mcpServersDir
	}

	async ensureSettingsDirectoryExists(): Promise<string> {
		const settingsDir = path.join(this.context.globalStorageUri.fsPath, "settings")
		await fs.mkdir(settingsDir, { recursive: true })
		return settingsDir
	}

	// Ollama

	async getOllamaModels(baseUrl?: string) {
		try {
			if (!baseUrl) {
				baseUrl = "http://localhost:11434"
			}
			if (!URL.canParse(baseUrl)) {
				return []
			}
			const response = await axios.get(`${baseUrl}/api/tags`)
			const modelsArray = response.data?.models?.map((model: any) => model.name) || []
			const models = [...new Set<string>(modelsArray)]
			return models
		} catch (error) {
			return []
		}
	}

	// LM Studio

	async getLmStudioModels(baseUrl?: string) {
		try {
			if (!baseUrl) {
				baseUrl = "http://localhost:1234"
			}
			if (!URL.canParse(baseUrl)) {
				return []
			}
			const response = await axios.get(`${baseUrl}/v1/models`)
			const modelsArray = response.data?.data?.map((model: any) => model.id) || []
			const models = [...new Set<string>(modelsArray)]
			return models
		} catch (error) {
			return []
		}
	}

	// VSCode LM API
	private async getVsCodeLmModels() {
		try {
			const models = await vscode.lm.selectChatModels({});
			return models || [];
		} catch (error) {
			console.error('Error fetching VS Code LM models:', error);
			return [];
		}
	}

	// OpenAi

	async getOpenAiModels(baseUrl?: string, apiKey?: string) {
		try {
			if (!baseUrl) {
				return []
			}

			if (!URL.canParse(baseUrl)) {
				return []
			}

			const config: Record<string, any> = {}
			if (apiKey) {
				config["headers"] = { Authorization: `Bearer ${apiKey}` }
			}

			const response = await axios.get(`${baseUrl}/models`, config)
			const modelsArray = response.data?.data?.map((model: any) => model.id) || []
			const models = [...new Set<string>(modelsArray)]
			return models
		} catch (error) {
			return []
		}
	}

	// OpenRouter

	async handleOpenRouterCallback(code: string) {
		let apiKey: string
		try {
			const response = await axios.post("https://openrouter.ai/api/v1/auth/keys", { code })
			if (response.data && response.data.key) {
				apiKey = response.data.key
			} else {
				throw new Error("Invalid response from OpenRouter API")
			}
		} catch (error) {
			console.error("Error exchanging code for API key:", error)
			throw error
		}

		const openrouter: ApiProvider = "openrouter"
		await this.updateGlobalState("apiProvider", openrouter)
		await this.storeSecret("openRouterApiKey", apiKey)
		await this.postStateToWebview()
		if (this.cline) {
			this.cline.api = buildApiHandler({ apiProvider: openrouter, openRouterApiKey: apiKey })
		}
		// await this.postMessageToWebview({ type: "action", action: "settingsButtonClicked" }) // bad ux if user is on welcome
	}

	private async ensureCacheDirectoryExists(): Promise<string> {
		const cacheDir = path.join(this.context.globalStorageUri.fsPath, "cache")
		await fs.mkdir(cacheDir, { recursive: true })
		return cacheDir
	}

	async readGlamaModels(): Promise<Record<string, ModelInfo> | undefined> {
		const glamaModelsFilePath = path.join(
			await this.ensureCacheDirectoryExists(),
			GlobalFileNames.glamaModels,
		)
		const fileExists = await fileExistsAtPath(glamaModelsFilePath)
		if (fileExists) {
			const fileContents = await fs.readFile(glamaModelsFilePath, "utf8")
			return JSON.parse(fileContents)
		}
		return undefined
	}

	async refreshGlamaModels() {
		const glamaModelsFilePath = path.join(
			await this.ensureCacheDirectoryExists(),
			GlobalFileNames.glamaModels,
		)

		let models: Record<string, ModelInfo> = {}
		try {
			const response = await axios.get("https://glama.ai/api/gateway/v1/models")
			/*
				{
					"added": "2024-12-24T15:12:49.324Z",
					"capabilities": [
						"adjustable_safety_settings",
						"caching",
						"code_execution",
						"function_calling",
						"json_mode",
						"json_schema",
						"system_instructions",
						"tuning",
						"input:audio",
						"input:image",
						"input:text",
						"input:video",
						"output:text"
					],
					"id": "google-vertex/gemini-1.5-flash-002",
					"maxTokensInput": 1048576,
					"maxTokensOutput": 8192,
					"pricePerToken": {
						"cacheRead": null,
						"cacheWrite": null,
						"input": "0.000000075",
						"output": "0.0000003"
					}
				}
			*/
			if (response.data) {
				const rawModels = response.data;
				const parsePrice = (price: any) => {
					if (price) {
						return parseFloat(price) * 1_000_000
					}
					return undefined
				}
				for (const rawModel of rawModels) {
					const modelInfo: ModelInfo = {
						maxTokens: rawModel.maxTokensOutput,
						contextWindow: rawModel.maxTokensInput,
						supportsImages: rawModel.capabilities?.includes("input:image"),
						supportsComputerUse: rawModel.capabilities?.includes("computer_use"),
						supportsPromptCache: rawModel.capabilities?.includes("caching"),
						inputPrice: parsePrice(rawModel.pricePerToken?.input),
						outputPrice: parsePrice(rawModel.pricePerToken?.output),
						description: undefined,
						cacheWritesPrice: parsePrice(rawModel.pricePerToken?.cacheWrite),
						cacheReadsPrice: parsePrice(rawModel.pricePerToken?.cacheRead),
					}

					models[rawModel.id] = modelInfo
				}
			} else {
				console.error("Invalid response from Glama API")
			}
			await fs.writeFile(glamaModelsFilePath, JSON.stringify(models))
			console.log("Glama models fetched and saved", models)
		} catch (error) {
			console.error("Error fetching Glama models:", error)
		}

		await this.postMessageToWebview({ type: "glamaModels", glamaModels: models })
		return models
	}

	async readOpenRouterModels(): Promise<Record<string, ModelInfo> | undefined> {
		const openRouterModelsFilePath = path.join(
			await this.ensureCacheDirectoryExists(),
			GlobalFileNames.openRouterModels,
		)
		const fileExists = await fileExistsAtPath(openRouterModelsFilePath)
		if (fileExists) {
			const fileContents = await fs.readFile(openRouterModelsFilePath, "utf8")
			return JSON.parse(fileContents)
		}
		return undefined
	}

	async refreshOpenRouterModels() {
		const openRouterModelsFilePath = path.join(
			await this.ensureCacheDirectoryExists(),
			GlobalFileNames.openRouterModels,
		)

		let models: Record<string, ModelInfo> = {}
		try {
			const response = await axios.get("https://openrouter.ai/api/v1/models")
			/*
			{
				"id": "anthropic/claude-3.5-sonnet",
				"name": "Anthropic: Claude 3.5 Sonnet",
				"created": 1718841600,
				"description": "Claude 3.5 Sonnet delivers better-than-Opus capabilities, faster-than-Sonnet speeds, at the same Sonnet prices. Sonnet is particularly good at:\n\n- Coding: Autonomously writes, edits, and runs code with reasoning and troubleshooting\n- Data science: Augments human data science expertise; navigates unstructured data while using multiple tools for insights\n- Visual processing: excelling at interpreting charts, graphs, and images, accurately transcribing text to derive insights beyond just the text alone\n- Agentic tasks: exceptional tool use, making it great at agentic tasks (i.e. complex, multi-step problem solving tasks that require engaging with other systems)\n\n#multimodal",
				"context_length": 200000,
				"architecture": {
					"modality": "text+image-\u003Etext",
					"tokenizer": "Claude",
					"instruct_type": null
				},
				"pricing": {
					"prompt": "0.000003",
					"completion": "0.000015",
					"image": "0.0048",
					"request": "0"
				},
				"top_provider": {
					"context_length": 200000,
					"max_completion_tokens": 8192,
					"is_moderated": true
				},
				"per_request_limits": null
			},
			*/
			if (response.data?.data) {
				const rawModels = response.data.data
				const parsePrice = (price: any) => {
					if (price) {
						return parseFloat(price) * 1_000_000
					}
					return undefined
				}
				for (const rawModel of rawModels) {
					const modelInfo: ModelInfo = {
						maxTokens: rawModel.top_provider?.max_completion_tokens,
						contextWindow: rawModel.context_length,
						supportsImages: rawModel.architecture?.modality?.includes("image"),
						supportsPromptCache: false,
						inputPrice: parsePrice(rawModel.pricing?.prompt),
						outputPrice: parsePrice(rawModel.pricing?.completion),
						description: rawModel.description,
					}

					switch (rawModel.id) {
						case "anthropic/claude-3.5-sonnet":
						case "anthropic/claude-3.5-sonnet:beta":
							// NOTE: this needs to be synced with api.ts/openrouter default model info
							modelInfo.supportsComputerUse = true
							modelInfo.supportsPromptCache = true
							modelInfo.cacheWritesPrice = 3.75
							modelInfo.cacheReadsPrice = 0.3
							break
						case "anthropic/claude-3.5-sonnet-20240620":
						case "anthropic/claude-3.5-sonnet-20240620:beta":
							modelInfo.supportsPromptCache = true
							modelInfo.cacheWritesPrice = 3.75
							modelInfo.cacheReadsPrice = 0.3
							break
						case "anthropic/claude-3-5-haiku":
						case "anthropic/claude-3-5-haiku:beta":
						case "anthropic/claude-3-5-haiku-20241022":
						case "anthropic/claude-3-5-haiku-20241022:beta":
						case "anthropic/claude-3.5-haiku":
						case "anthropic/claude-3.5-haiku:beta":
						case "anthropic/claude-3.5-haiku-20241022":
						case "anthropic/claude-3.5-haiku-20241022:beta":
							modelInfo.supportsPromptCache = true
							modelInfo.cacheWritesPrice = 1.25
							modelInfo.cacheReadsPrice = 0.1
							break
						case "anthropic/claude-3-opus":
						case "anthropic/claude-3-opus:beta":
							modelInfo.supportsPromptCache = true
							modelInfo.cacheWritesPrice = 18.75
							modelInfo.cacheReadsPrice = 1.5
							break
						case "anthropic/claude-3-haiku":
						case "anthropic/claude-3-haiku:beta":
							modelInfo.supportsPromptCache = true
							modelInfo.cacheWritesPrice = 0.3
							modelInfo.cacheReadsPrice = 0.03
							break
					}

					models[rawModel.id] = modelInfo
				}
			} else {
				console.error("Invalid response from OpenRouter API")
			}
			await fs.writeFile(openRouterModelsFilePath, JSON.stringify(models))
			console.log("OpenRouter models fetched and saved", models)
		} catch (error) {
			console.error("Error fetching OpenRouter models:", error)
		}

		await this.postMessageToWebview({ type: "openRouterModels", openRouterModels: models })
		return models
	}

	// Task history

	async getTaskWithId(id: string): Promise<{
		historyItem: HistoryItem
		taskDirPath: string
		apiConversationHistoryFilePath: string
		uiMessagesFilePath: string
		apiConversationHistory: Anthropic.MessageParam[]
	}> {
		const history = ((await this.getGlobalState("taskHistory")) as HistoryItem[] | undefined) || []
		const historyItem = history.find((item) => item.id === id)
		if (historyItem) {
			const taskDirPath = path.join(this.context.globalStorageUri.fsPath, "tasks", id)
			const apiConversationHistoryFilePath = path.join(taskDirPath, GlobalFileNames.apiConversationHistory)
			const uiMessagesFilePath = path.join(taskDirPath, GlobalFileNames.uiMessages)
			const fileExists = await fileExistsAtPath(apiConversationHistoryFilePath)
			if (fileExists) {
				const apiConversationHistory = JSON.parse(await fs.readFile(apiConversationHistoryFilePath, "utf8"))
				return {
					historyItem,
					taskDirPath,
					apiConversationHistoryFilePath,
					uiMessagesFilePath,
					apiConversationHistory,
				}
			}
		}
		// if we tried to get a task that doesn't exist, remove it from state
		// FIXME: this seems to happen sometimes when the json file doesnt save to disk for some reason
		await this.deleteTaskFromState(id)
		throw new Error("Task not found")
	}

	async showTaskWithId(id: string) {
		if (id !== this.cline?.taskId) {
			// non-current task
			const { historyItem } = await this.getTaskWithId(id)
			await this.initClineWithHistoryItem(historyItem) // clears existing task
		}
		await this.postMessageToWebview({ type: "action", action: "chatButtonClicked" })
	}

	async exportTaskWithId(id: string) {
		const { historyItem, apiConversationHistory } = await this.getTaskWithId(id)
		await downloadTask(historyItem.ts, apiConversationHistory)
	}

	async deleteTaskWithId(id: string) {
		if (id === this.cline?.taskId) {
			await this.clearTask()
		}

		const { taskDirPath, apiConversationHistoryFilePath, uiMessagesFilePath } = await this.getTaskWithId(id)

		await this.deleteTaskFromState(id)

		// Delete the task files
		const apiConversationHistoryFileExists = await fileExistsAtPath(apiConversationHistoryFilePath)
		if (apiConversationHistoryFileExists) {
			await fs.unlink(apiConversationHistoryFilePath)
		}
		const uiMessagesFileExists = await fileExistsAtPath(uiMessagesFilePath)
		if (uiMessagesFileExists) {
			await fs.unlink(uiMessagesFilePath)
		}
		const legacyMessagesFilePath = path.join(taskDirPath, "claude_messages.json")
		if (await fileExistsAtPath(legacyMessagesFilePath)) {
			await fs.unlink(legacyMessagesFilePath)
		}
		await fs.rmdir(taskDirPath) // succeeds if the dir is empty
	}

	async deleteTaskFromState(id: string) {
		// Remove the task from history
		const taskHistory = ((await this.getGlobalState("taskHistory")) as HistoryItem[]) || []
		const updatedTaskHistory = taskHistory.filter((task) => task.id !== id)
		await this.updateGlobalState("taskHistory", updatedTaskHistory)

		// Notify the webview that the task has been deleted
		await this.postStateToWebview()
	}

	async postStateToWebview() {
		const state = await this.getStateToPostToWebview()
		this.postMessageToWebview({ type: "state", state })
	}

	async getStateToPostToWebview() {
		const {
			apiConfiguration,
			lastShownAnnouncementId,
			customInstructions,
			alwaysAllowReadOnly,
			alwaysAllowWrite,
			alwaysAllowExecute,
			alwaysAllowBrowser,
			alwaysAllowMcp,
			soundEnabled,
			diffEnabled,
			taskHistory,
			soundVolume,
			browserViewportSize,
			screenshotQuality,
			preferredLanguage,
			writeDelayMs,
			terminalOutputLineLimit,
			fuzzyMatchThreshold,
			mcpEnabled,
			alwaysApproveResubmit,
			requestDelaySeconds,
			currentApiConfigName,
			listApiConfigMeta,
		} = await this.getState()

<<<<<<< HEAD

=======
>>>>>>> f12c342c
		const allowedCommands = vscode.workspace
			.getConfiguration('roo-cline')
			.get<string[]>('allowedCommands') || []

		return {
			version: this.context.extension?.packageJSON?.version ?? "",
			apiConfiguration,
			customInstructions,
			alwaysAllowReadOnly: alwaysAllowReadOnly ?? false,
			alwaysAllowWrite: alwaysAllowWrite ?? false,
			alwaysAllowExecute: alwaysAllowExecute ?? false,
			alwaysAllowBrowser: alwaysAllowBrowser ?? false,
			alwaysAllowMcp: alwaysAllowMcp ?? false,
			uriScheme: vscode.env.uriScheme,
			clineMessages: this.cline?.clineMessages || [],
			taskHistory: (taskHistory || [])
				.filter((item) => item.ts && item.task)
				.sort((a, b) => b.ts - a.ts),
			soundEnabled: soundEnabled ?? false,
			diffEnabled: diffEnabled ?? true,
			shouldShowAnnouncement: lastShownAnnouncementId !== this.latestAnnouncementId,
			allowedCommands,
			soundVolume: soundVolume ?? 0.5,
			browserViewportSize: browserViewportSize ?? "900x600",
			screenshotQuality: screenshotQuality ?? 75,
			preferredLanguage: preferredLanguage ?? 'English',
			writeDelayMs: writeDelayMs ?? 1000,
			terminalOutputLineLimit: terminalOutputLineLimit ?? 500,
			fuzzyMatchThreshold: fuzzyMatchThreshold ?? 1.0,
			mcpEnabled: mcpEnabled ?? true,
			alwaysApproveResubmit: alwaysApproveResubmit ?? false,
			requestDelaySeconds: requestDelaySeconds ?? 5,
			currentApiConfigName: currentApiConfigName ?? "default",
			listApiConfigMeta: listApiConfigMeta ?? [],
		}
	}

	async clearTask() {
		this.cline?.abortTask()
		this.cline = undefined // removes reference to it, so once promises end it will be garbage collected
	}

	// Caching mechanism to keep track of webview messages + API conversation history per provider instance

	/*
	Now that we use retainContextWhenHidden, we don't have to store a cache of cline messages in the user's state, but we could to reduce memory footprint in long conversations.

	- We have to be careful of what state is shared between ClineProvider instances since there could be multiple instances of the extension running at once. For example when we cached cline messages using the same key, two instances of the extension could end up using the same key and overwriting each other's messages.
	- Some state does need to be shared between the instances, i.e. the API key--however there doesn't seem to be a good way to notfy the other instances that the API key has changed.

	We need to use a unique identifier for each ClineProvider instance's message cache since we could be running several instances of the extension outside of just the sidebar i.e. in editor panels.

	// conversation history to send in API requests

	/*
	It seems that some API messages do not comply with vscode state requirements. Either the Anthropic library is manipulating these values somehow in the backend in a way thats creating cyclic references, or the API returns a function or a Symbol as part of the message content.
	VSCode docs about state: "The value must be JSON-stringifyable ... value — A value. MUST not contain cyclic references."
	For now we'll store the conversation history in memory, and if we need to store in state directly we'd need to do a manual conversion to ensure proper json stringification.
	*/

	// getApiConversationHistory(): Anthropic.MessageParam[] {
	// 	// const history = (await this.getGlobalState(
	// 	// 	this.getApiConversationHistoryStateKey()
	// 	// )) as Anthropic.MessageParam[]
	// 	// return history || []
	// 	return this.apiConversationHistory
	// }

	// setApiConversationHistory(history: Anthropic.MessageParam[] | undefined) {
	// 	// await this.updateGlobalState(this.getApiConversationHistoryStateKey(), history)
	// 	this.apiConversationHistory = history || []
	// }

	// addMessageToApiConversationHistory(message: Anthropic.MessageParam): Anthropic.MessageParam[] {
	// 	// const history = await this.getApiConversationHistory()
	// 	// history.push(message)
	// 	// await this.setApiConversationHistory(history)
	// 	// return history
	// 	this.apiConversationHistory.push(message)
	// 	return this.apiConversationHistory
	// }

	/*
	Storage
	https://dev.to/kompotkot/how-to-use-secretstorage-in-your-vscode-extensions-2hco
	https://www.eliostruyf.com/devhack-code-extension-storage-options/
	*/

	async getState() {
		const [
			storedApiProvider,
			apiModelId,
			apiKey,
			glamaApiKey,
			glamaModelId,
			glamaModelInfo,
			openRouterApiKey,
			awsAccessKey,
			awsSecretKey,
			awsSessionToken,
			awsRegion,
			awsUseCrossRegionInference,
			vertexProjectId,
			vertexRegion,
			openAiBaseUrl,
			openAiApiKey,
			openAiModelId,
			ollamaModelId,
			ollamaBaseUrl,
			lmStudioModelId,
			lmStudioBaseUrl,
			anthropicBaseUrl,
			geminiApiKey,
			openAiNativeApiKey,
			deepSeekApiKey,
			azureApiVersion,
			openAiStreamingEnabled,
			openRouterModelId,
			openRouterModelInfo,
			openRouterUseMiddleOutTransform,
			lastShownAnnouncementId,
			customInstructions,
			alwaysAllowReadOnly,
			alwaysAllowWrite,
			alwaysAllowExecute,
			alwaysAllowBrowser,
			alwaysAllowMcp,
			taskHistory,
			allowedCommands,
			soundEnabled,
			diffEnabled,
			soundVolume,
			browserViewportSize,
			fuzzyMatchThreshold,
			preferredLanguage,
			writeDelayMs,
			screenshotQuality,
			terminalOutputLineLimit,
			mcpEnabled,
<<<<<<< HEAD
			vsCodeLmModelSelector,
=======
			alwaysApproveResubmit,
			requestDelaySeconds,
			currentApiConfigName,
			listApiConfigMeta,
>>>>>>> f12c342c
		] = await Promise.all([
			this.getGlobalState("apiProvider") as Promise<ApiProvider | undefined>,
			this.getGlobalState("apiModelId") as Promise<string | undefined>,
			this.getSecret("apiKey") as Promise<string | undefined>,
			this.getSecret("glamaApiKey") as Promise<string | undefined>,
			this.getGlobalState("glamaModelId") as Promise<string | undefined>,
			this.getGlobalState("glamaModelInfo") as Promise<ModelInfo | undefined>,
			this.getSecret("openRouterApiKey") as Promise<string | undefined>,
			this.getSecret("awsAccessKey") as Promise<string | undefined>,
			this.getSecret("awsSecretKey") as Promise<string | undefined>,
			this.getSecret("awsSessionToken") as Promise<string | undefined>,
			this.getGlobalState("awsRegion") as Promise<string | undefined>,
			this.getGlobalState("awsUseCrossRegionInference") as Promise<boolean | undefined>,
			this.getGlobalState("vertexProjectId") as Promise<string | undefined>,
			this.getGlobalState("vertexRegion") as Promise<string | undefined>,
			this.getGlobalState("openAiBaseUrl") as Promise<string | undefined>,
			this.getSecret("openAiApiKey") as Promise<string | undefined>,
			this.getGlobalState("openAiModelId") as Promise<string | undefined>,
			this.getGlobalState("ollamaModelId") as Promise<string | undefined>,
			this.getGlobalState("ollamaBaseUrl") as Promise<string | undefined>,
			this.getGlobalState("lmStudioModelId") as Promise<string | undefined>,
			this.getGlobalState("lmStudioBaseUrl") as Promise<string | undefined>,
			this.getGlobalState("anthropicBaseUrl") as Promise<string | undefined>,
			this.getSecret("geminiApiKey") as Promise<string | undefined>,
			this.getSecret("openAiNativeApiKey") as Promise<string | undefined>,
			this.getSecret("deepSeekApiKey") as Promise<string | undefined>,
			this.getGlobalState("azureApiVersion") as Promise<string | undefined>,
			this.getGlobalState("openAiStreamingEnabled") as Promise<boolean | undefined>,
			this.getGlobalState("openRouterModelId") as Promise<string | undefined>,
			this.getGlobalState("openRouterModelInfo") as Promise<ModelInfo | undefined>,
			this.getGlobalState("openRouterUseMiddleOutTransform") as Promise<boolean | undefined>,
			this.getGlobalState("lastShownAnnouncementId") as Promise<string | undefined>,
			this.getGlobalState("customInstructions") as Promise<string | undefined>,
			this.getGlobalState("alwaysAllowReadOnly") as Promise<boolean | undefined>,
			this.getGlobalState("alwaysAllowWrite") as Promise<boolean | undefined>,
			this.getGlobalState("alwaysAllowExecute") as Promise<boolean | undefined>,
			this.getGlobalState("alwaysAllowBrowser") as Promise<boolean | undefined>,
			this.getGlobalState("alwaysAllowMcp") as Promise<boolean | undefined>,
			this.getGlobalState("taskHistory") as Promise<HistoryItem[] | undefined>,
			this.getGlobalState("allowedCommands") as Promise<string[] | undefined>,
			this.getGlobalState("soundEnabled") as Promise<boolean | undefined>,
			this.getGlobalState("diffEnabled") as Promise<boolean | undefined>,
			this.getGlobalState("soundVolume") as Promise<number | undefined>,
			this.getGlobalState("browserViewportSize") as Promise<string | undefined>,
			this.getGlobalState("fuzzyMatchThreshold") as Promise<number | undefined>,
			this.getGlobalState("preferredLanguage") as Promise<string | undefined>,
			this.getGlobalState("writeDelayMs") as Promise<number | undefined>,
			this.getGlobalState("screenshotQuality") as Promise<number | undefined>,
			this.getGlobalState("terminalOutputLineLimit") as Promise<number | undefined>,
			this.getGlobalState("mcpEnabled") as Promise<boolean | undefined>,
<<<<<<< HEAD
			this.getGlobalState("vsCodeLmModelSelector") as Promise<vscode.LanguageModelChatSelector | undefined>,
=======
			this.getGlobalState("alwaysApproveResubmit") as Promise<boolean | undefined>,
			this.getGlobalState("requestDelaySeconds") as Promise<number | undefined>,
			this.getGlobalState("currentApiConfigName") as Promise<string | undefined>,
			this.getGlobalState("listApiConfigMeta") as Promise<ApiConfigMeta[] | undefined>,
>>>>>>> f12c342c
		])

		let apiProvider: ApiProvider
		if (storedApiProvider) {
			apiProvider = storedApiProvider
		} else {
			// Either new user or legacy user that doesn't have the apiProvider stored in state
			// (If they're using OpenRouter or Bedrock, then apiProvider state will exist)
			if (apiKey) {
				apiProvider = "anthropic"
			} else {
				// New users should default to openrouter
				apiProvider = "openrouter"
			}
		}

		return {
			apiConfiguration: {
				apiProvider,
				apiModelId,
				apiKey,
				glamaApiKey,
				glamaModelId,
				glamaModelInfo,
				openRouterApiKey,
				awsAccessKey,
				awsSecretKey,
				awsSessionToken,
				awsRegion,
				awsUseCrossRegionInference,
				vertexProjectId,
				vertexRegion,
				openAiBaseUrl,
				openAiApiKey,
				openAiModelId,
				ollamaModelId,
				ollamaBaseUrl,
				lmStudioModelId,
				lmStudioBaseUrl,
				anthropicBaseUrl,
				geminiApiKey,
				openAiNativeApiKey,
				deepSeekApiKey,
				azureApiVersion,
				openAiStreamingEnabled,
				openRouterModelId,
				openRouterModelInfo,
				openRouterUseMiddleOutTransform,
				vsCodeLmModelSelector,
			},
			lastShownAnnouncementId,
			customInstructions,
			alwaysAllowReadOnly: alwaysAllowReadOnly ?? false,
			alwaysAllowWrite: alwaysAllowWrite ?? false,
			alwaysAllowExecute: alwaysAllowExecute ?? false,
			alwaysAllowBrowser: alwaysAllowBrowser ?? false,
			alwaysAllowMcp: alwaysAllowMcp ?? false,
			taskHistory,
			allowedCommands,
			soundEnabled: soundEnabled ?? false,
			diffEnabled: diffEnabled ?? true,
			soundVolume,
			browserViewportSize: browserViewportSize ?? "900x600",
			screenshotQuality: screenshotQuality ?? 75,
			fuzzyMatchThreshold: fuzzyMatchThreshold ?? 1.0,
			writeDelayMs: writeDelayMs ?? 1000,
			terminalOutputLineLimit: terminalOutputLineLimit ?? 500,
			preferredLanguage: preferredLanguage ?? (() => {
				// Get VSCode's locale setting
				const vscodeLang = vscode.env.language;
				// Map VSCode locale to our supported languages
				const langMap: { [key: string]: string } = {
					'en': 'English',
					'ar': 'Arabic',
					'pt-br': 'Brazilian Portuguese',
					'cs': 'Czech',
					'fr': 'French',
					'de': 'German',
					'hi': 'Hindi',
					'hu': 'Hungarian',
					'it': 'Italian',
					'ja': 'Japanese',
					'ko': 'Korean',
					'pl': 'Polish',
					'pt': 'Portuguese',
					'ru': 'Russian',
					'zh-cn': 'Simplified Chinese',
					'es': 'Spanish',
					'zh-tw': 'Traditional Chinese',
					'tr': 'Turkish'
				};
				// Return mapped language or default to English
				return langMap[vscodeLang.split('-')[0]] ?? 'English';
			})(),
			mcpEnabled: mcpEnabled ?? true,
			alwaysApproveResubmit: alwaysApproveResubmit ?? false,
			requestDelaySeconds: requestDelaySeconds ?? 5,
			currentApiConfigName: currentApiConfigName ?? "default",
			listApiConfigMeta: listApiConfigMeta ?? [],
		}
	}

	async updateTaskHistory(item: HistoryItem): Promise<HistoryItem[]> {
		const history = ((await this.getGlobalState("taskHistory")) as HistoryItem[]) || []
		const existingItemIndex = history.findIndex((h) => h.id === item.id)
		if (existingItemIndex !== -1) {
			history[existingItemIndex] = item
		} else {
			history.push(item)
		}
		await this.updateGlobalState("taskHistory", history)
		return history
	}

	// global

	async updateGlobalState(key: GlobalStateKey, value: any) {
		await this.context.globalState.update(key, value)
	}

	async getGlobalState(key: GlobalStateKey) {
		return await this.context.globalState.get(key)
	}

	// workspace

	private async updateWorkspaceState(key: string, value: any) {
		await this.context.workspaceState.update(key, value)
	}

	private async getWorkspaceState(key: string) {
		return await this.context.workspaceState.get(key)
	}

	// private async clearState() {
	// 	this.context.workspaceState.keys().forEach((key) => {
	// 		this.context.workspaceState.update(key, undefined)
	// 	})
	// 	this.context.globalState.keys().forEach((key) => {
	// 		this.context.globalState.update(key, undefined)
	// 	})
	// 	this.context.secrets.delete("apiKey")
	// }

	// secrets

	private async storeSecret(key: SecretKey, value?: string) {
		if (value) {
			await this.context.secrets.store(key, value)
		} else {
			await this.context.secrets.delete(key)
		}
	}

	private async getSecret(key: SecretKey) {
		return await this.context.secrets.get(key)
	}

	// dev

	async resetState() {
		vscode.window.showInformationMessage("Resetting state...")
		for (const key of this.context.globalState.keys()) {
			await this.context.globalState.update(key, undefined)
		}
		const secretKeys: SecretKey[] = [
			"apiKey",
			"glamaApiKey",
			"openRouterApiKey",
			"awsAccessKey",
			"awsSecretKey",
			"awsSessionToken",
			"openAiApiKey",
			"geminiApiKey",
			"openAiNativeApiKey",
			"deepSeekApiKey",
		]
		for (const key of secretKeys) {
			await this.storeSecret(key, undefined)
		}
		if (this.cline) {
			this.cline.abortTask()
			this.cline = undefined
		}
		vscode.window.showInformationMessage("State reset")
		await this.postStateToWebview()
		await this.postMessageToWebview({ type: "action", action: "chatButtonClicked" })
	}
}<|MERGE_RESOLUTION|>--- conflicted
+++ resolved
@@ -86,14 +86,11 @@
 	| "writeDelayMs"
 	| "terminalOutputLineLimit"
 	| "mcpEnabled"
-<<<<<<< HEAD
-	| "vsCodeLmModelSelector"
-=======
 	| "alwaysApproveResubmit"
 	| "requestDelaySeconds"
 	| "currentApiConfigName"
 	| "listApiConfigMeta"
->>>>>>> f12c342c
+	| "vsCodeLmModelSelector"
 
 export const GlobalFileNames = {
 	apiConversationHistory: "api_conversation_history.json",
@@ -485,7 +482,6 @@
 						break
 					case "apiConfiguration":
 						if (message.apiConfiguration) {
-<<<<<<< HEAD
 							const {
 								apiProvider,
 								apiModelId,
@@ -552,9 +548,7 @@
 							if (this.cline) {
 								this.cline.api = buildApiHandler(message.apiConfiguration)
 							}
-=======
 							await this.updateApiConfiguration(message.apiConfiguration)
->>>>>>> f12c342c
 						}
 						await this.postStateToWebview()
 						break
@@ -1517,10 +1511,6 @@
 			listApiConfigMeta,
 		} = await this.getState()
 
-<<<<<<< HEAD
-
-=======
->>>>>>> f12c342c
 		const allowedCommands = vscode.workspace
 			.getConfiguration('roo-cline')
 			.get<string[]>('allowedCommands') || []
@@ -1660,14 +1650,11 @@
 			screenshotQuality,
 			terminalOutputLineLimit,
 			mcpEnabled,
-<<<<<<< HEAD
-			vsCodeLmModelSelector,
-=======
 			alwaysApproveResubmit,
 			requestDelaySeconds,
 			currentApiConfigName,
 			listApiConfigMeta,
->>>>>>> f12c342c
+			vsCodeLmModelSelector
 		] = await Promise.all([
 			this.getGlobalState("apiProvider") as Promise<ApiProvider | undefined>,
 			this.getGlobalState("apiModelId") as Promise<string | undefined>,
@@ -1718,14 +1705,12 @@
 			this.getGlobalState("screenshotQuality") as Promise<number | undefined>,
 			this.getGlobalState("terminalOutputLineLimit") as Promise<number | undefined>,
 			this.getGlobalState("mcpEnabled") as Promise<boolean | undefined>,
-<<<<<<< HEAD
-			this.getGlobalState("vsCodeLmModelSelector") as Promise<vscode.LanguageModelChatSelector | undefined>,
-=======
 			this.getGlobalState("alwaysApproveResubmit") as Promise<boolean | undefined>,
 			this.getGlobalState("requestDelaySeconds") as Promise<number | undefined>,
 			this.getGlobalState("currentApiConfigName") as Promise<string | undefined>,
 			this.getGlobalState("listApiConfigMeta") as Promise<ApiConfigMeta[] | undefined>,
->>>>>>> f12c342c
+			this.getGlobalState("vsCodeLmModelSelector") as Promise<vscode.LanguageModelChatSelector | undefined>,
+
 		])
 
 		let apiProvider: ApiProvider
