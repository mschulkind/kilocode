--- conflicted
+++ resolved
@@ -791,16 +791,12 @@
 				"vercel-ai-gateway": {},
 				huggingface: {},
 				litellm: {},
+				"kilocode-openrouter": {}, // kilocode_change
 				deepinfra: {},
 				"io-intelligence": {},
 				requesty: {},
 				unbound: {},
-<<<<<<< HEAD
-				litellm: {},
-				"kilocode-openrouter": {}, // kilocode_change
-=======
 				glama: {},
->>>>>>> 17ae7e2d
 				ollama: {},
 				lmstudio: {},
 			}
@@ -818,7 +814,6 @@
 				}
 			}
 
-<<<<<<< HEAD
 			// kilocode_change start: openrouter auth, kilocode provider
 			const openRouterApiKey = apiConfiguration.openRouterApiKey || message?.values?.openRouterApiKey
 			const openRouterBaseUrl = apiConfiguration.openRouterBaseUrl || message?.values?.openRouterBaseUrl
@@ -828,10 +823,6 @@
 					key: "openrouter",
 					options: { provider: "openrouter", apiKey: openRouterApiKey, baseUrl: openRouterBaseUrl },
 				},
-=======
-			const modelFetchPromises: { key: RouterName; options: GetModelsOptions }[] = [
-				{ key: "openrouter", options: { provider: "openrouter" } },
->>>>>>> 17ae7e2d
 				{
 					key: "requesty",
 					options: {
