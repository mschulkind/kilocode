--- conflicted
+++ resolved
@@ -47,11 +47,6 @@
 		"delete_api_config": "Nie udało się usunąć konfiguracji API",
 		"list_api_config": "Nie udało się pobrać listy konfiguracji API",
 		"update_server_timeout": "Nie udało się zaktualizować limitu czasu serwera",
-<<<<<<< HEAD
-		"failed_update_project_mcp": "Nie udało się zaktualizować serwerów MCP projektu",
-		"create_mcp_json": "Nie udało się utworzyć lub otworzyć .kilocode/mcp.json: {{error}}",
-=======
->>>>>>> 04a66f92
 		"hmr_not_running": "Lokalny serwer deweloperski nie jest uruchomiony, HMR nie będzie działać. Uruchom 'npm run dev' przed uruchomieniem rozszerzenia, aby włączyć HMR.",
 		"retrieve_current_mode": "Błąd podczas pobierania bieżącego trybu ze stanu.",
 		"failed_delete_repo": "Nie udało się usunąć powiązanego repozytorium lub gałęzi pomocniczej: {{error}}",
