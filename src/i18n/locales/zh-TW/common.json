{
	"extension": {
		"name": "Kilo Code",
		"description": "用於規劃、建置和修復程式碼的開源 AI 編碼助理。"
	},
	"number_format": {
		"thousand_suffix": "k",
		"million_suffix": "m",
		"billion_suffix": "b"
	},
	"feedback": {
		"title": "反饋",
		"description": "我們很樂意聽取您的反饋或幫助您解決遇到的任何問題。",
		"githubIssues": "在GitHub上報告問題",
		"githubDiscussions": "加入GitHub討論",
		"discord": "加入我們的Discord社區",
		"customerSupport": "客戶支援"
	},
	"welcome": "歡迎，{{name}}！您有 {{count}} 條通知。",
	"items": {
		"zero": "沒有項目",
		"one": "1 個項目",
		"other": "{{count}}個項目"
	},
	"confirmation": {
		"reset_state": "您確定要重設延伸模組中的所有狀態和金鑰儲存嗎？此操作無法復原。",
		"delete_config_profile": "您確定要刪除此設定檔案嗎？",
		"delete_custom_mode_with_rules": "您確定要刪除此 {scope} 模式嗎？\n\n這也將刪除位於以下位置的關聯規則資料夾：\n{rulesFolderPath}"
	},
	"errors": {
		"invalid_data_uri": "資料 URI 格式無效",
		"error_copying_image": "複製圖片時發生錯誤：{{errorMessage}}",
		"error_saving_image": "儲存圖片時發生錯誤：{{errorMessage}}",
		"error_opening_image": "開啟圖片時發生錯誤：{{error}}",
		"could_not_open_file": "無法開啟檔案：{{errorMessage}}",
		"could_not_open_file_generic": "無法開啟檔案！",
		"checkpoint_timeout": "嘗試恢復檢查點時超時。",
		"checkpoint_failed": "恢復檢查點失敗。",
		"git_not_installed": "存檔點功能需要 Git。請安裝 Git 以啟用存檔點。",
		"nested_git_repos_warning": "存檔點已停用，因為在 {{path}} 偵測到巢狀的 git 儲存庫。要使用存檔點，請移除或重新配置此巢狀的 git 儲存庫。",
		"no_workspace": "請先開啟專案資料夾",
		"update_support_prompt": "更新支援訊息失敗",
		"reset_support_prompt": "重設支援訊息失敗",
		"enhance_prompt": "增強訊息失敗",
		"get_system_prompt": "取得系統訊息失敗",
		"search_commits": "搜尋提交失敗",
		"save_api_config": "儲存 API 設定檔失敗",
		"create_api_config": "建立 API 設定檔失敗",
		"rename_api_config": "重新命名 API 設定檔失敗",
		"load_api_config": "載入 API 設定檔失敗",
		"delete_api_config": "刪除 API 設定檔失敗",
		"list_api_config": "取得 API 設定檔列表失敗",
		"update_server_timeout": "更新伺服器超時設定失敗",
		"hmr_not_running": "本機開發伺服器沒有執行，HMR 將不起作用。請在啟動擴充套件前執行'npm run dev'以啟用 HMR。",
		"retrieve_current_mode": "從狀態中檢索目前模式失敗。",
		"failed_delete_repo": "刪除關聯的影子倉庫或分支失敗：{{error}}",
		"failed_remove_directory": "刪除任務目錄失敗：{{error}}",
		"custom_storage_path_unusable": "自訂儲存路徑 \"{{path}}\" 無法使用，將使用預設路徑",
		"cannot_access_path": "無法存取路徑 {{path}}：{{error}}",
		"settings_import_failed": "設定匯入失敗：{{error}}。",
		"mistake_limit_guidance": "這可能表明模型思維過程失敗或無法正確使用工具，可透過使用者指導來緩解（例如「嘗試將任務分解為更小的步驟」）。",
		"violated_organization_allowlist": "執行任務失敗：目前設定檔與您的組織設定不相容",
		"condense_failed": "壓縮上下文失敗",
		"condense_not_enough_messages": "沒有足夠的訊息來壓縮 {{prevContextTokens}} Token 的上下文。至少需要 {{minimumMessageCount}} 則訊息，但只有 {{messageCount}} 則可用。",
		"condensed_recently": "上下文最近已壓縮；跳過此次嘗試",
		"condense_handler_invalid": "壓縮上下文的 API 處理程式無效",
		"condense_context_grew": "壓縮過程中上下文大小從 {{prevContextTokens}} 增加到 {{newContextTokens}}；跳過此次嘗試",
		"url_timeout": "網站載入超時。這可能是由於網路連線緩慢、網站負載過重或暫時無法使用。你可以稍後重試或檢查 URL 是否正確。",
		"url_not_found": "找不到網站位址。請檢查 URL 是否正確並重試。",
		"no_internet": "無網路連線。請檢查網路連線並重試。",
		"url_forbidden": "存取此網站被禁止。該網站可能封鎖自動存取或需要身分驗證。",
		"url_page_not_found": "找不到頁面。請檢查 URL 是否正確。",
		"url_request_aborted": "取得 URL 的請求被中止。如果網站封鎖自動存取、需要身分驗證或存在網路問題，就可能發生這種情況。請重試或檢查 URL 是否可以在一般瀏覽器中存取。",
		"url_fetch_failed": "取得 URL 內容失敗：{{error}}",
		"url_fetch_error_with_url": "取得 {{url}} 內容時發生錯誤：{{error}}",
		"command_timeout": "命令執行超時，{{seconds}} 秒後",
		"share_task_failed": "分享任務失敗。請重試。",
		"share_no_active_task": "沒有活躍的任務可分享",
		"share_auth_required": "需要身份驗證。請登入以分享任務。",
		"share_not_enabled": "此組織未啟用任務分享功能。",
		"share_task_not_found": "未找到任務或存取被拒絕。",
		"delete_rules_folder_failed": "刪除規則資料夾失敗: {{rulesFolderPath}}。錯誤: {{error}}",
		"command_not_found": "找不到指令 '{{name}}'",
		"open_command_file": "開啟指令檔案失敗",
		"delete_command": "刪除指令失敗",
		"no_workspace_for_project_command": "找不到專案指令的工作區資料夾",
		"command_already_exists": "指令 \"{{commandName}}\" 已存在",
		"create_command_failed": "建立指令失敗",
		"command_template_content": "---\ndescription: \"此指令功能的簡要描述\"\n---\n\n這是一個新的斜線指令。編輯此檔案以自訂指令行為。",
		"claudeCode": {
			"processExited": "Claude Code 程序退出，退出碼：{{exitCode}}。",
			"errorOutput": "錯誤輸出：{{output}}",
			"processExitedWithError": "Claude Code 程序退出，退出碼：{{exitCode}}。錯誤輸出：{{output}}",
			"stoppedWithReason": "Claude Code 停止，原因：{{reason}}",
			"apiKeyModelPlanMismatch": "API 金鑰和訂閱方案允許不同的模型。請確保所選模型包含在您的方案中。",
			"notFound": "找不到 Claude Code 可執行檔案 '{{claudePath}}'。\n\n請安裝 Claude Code CLI：\n1. 造訪 {{installationUrl}} 下載 Claude Code\n2. 依照作業系統的安裝說明進行操作\n3. 確保 'claude' 指令在 PATH 中可用\n4. 或者在 Kilo Code 設定中的 'Claude Code 路徑' 下設定自訂路徑\n\n原始錯誤：{{originalError}}"
		},
		"geminiCli": {
			"oauthLoadFailed": "無法載入 OAuth 憑證。請先進行驗證：{{error}}",
			"tokenRefreshFailed": "無法重新整理 OAuth 權杖：{{error}}",
			"onboardingTimeout": "新手導引操作在 60 秒後逾時。請稍後再試。",
			"projectDiscoveryFailed": "無法發現專案 ID。請確保您已使用 'gemini auth' 進行驗證。",
			"rateLimitExceeded": "超過速率限制。已達到免費層級限制。",
			"badRequest": "錯誤的請求：{{details}}",
			"apiError": "Gemini CLI API 錯誤：{{error}}",
			"completionError": "Gemini CLI 完成錯誤：{{error}}"
		},
		"qwenCode": {
			"oauthLoadFailed": "無法載入 OAuth 憑證。請先進行驗證：{{error}}"
		},
		"message": {
			"no_active_task_to_delete": "沒有可刪除訊息的活躍工作",
			"invalid_timestamp_for_deletion": "刪除操作的訊息時間戳無效",
			"cannot_delete_missing_timestamp": "無法刪除訊息：缺少時間戳",
			"cannot_delete_invalid_timestamp": "無法刪除訊息：時間戳無效",
			"message_not_found": "未找到時間戳為 {{messageTs}} 的訊息",
			"error_deleting_message": "刪除訊息時出錯：{{error}}",
			"error_editing_message": "編輯訊息時出錯：{{error}}"
		},
		"gemini": {
			"generate_stream": "Gemini 產生內容串流錯誤：{{error}}",
			"generate_complete_prompt": "Gemini 完成錯誤：{{error}}",
			"sources": "來源："
		},
		"cerebras": {
			"authenticationFailed": "Cerebras API 驗證失敗。請檢查您的 API 金鑰是否有效且未過期。",
			"accessForbidden": "Cerebras API 存取被拒絕。您的 API 金鑰可能無法存取所請求的模型或功能。",
			"rateLimitExceeded": "Cerebras API 速率限制已超出。請稍候再發出另一個請求。",
			"serverError": "Cerebras API 伺服器錯誤 ({{status}})。請稍後重試。",
			"genericError": "Cerebras API 錯誤 ({{status}})：{{message}}",
			"noResponseBody": "Cerebras API 錯誤：無回應主體",
			"completionError": "Cerebras 完成錯誤：{{error}}"
		},
		"roo": {
			"authenticationRequired": "Roo 提供者需要雲端認證。請登入 Roo Code Cloud。"
		},
		"api": {
			"invalidKeyInvalidChars": "API 金鑰包含無效字元。"
		},
		"manual_url_empty": "請輸入有效的回呼 URL",
		"manual_url_no_query": "無效的回呼 URL：缺少查詢參數",
		"manual_url_missing_params": "無效的回呼 URL：缺少必要參數（code 和 state）",
		"manual_url_auth_failed": "手動 URL 身份驗證失敗",
		"manual_url_auth_error": "身份驗證失敗",
		"mode_import_failed": "匯入模式失敗：{{error}}"
	},
	"warnings": {
		"no_terminal_content": "沒有選擇終端機內容",
		"missing_task_files": "此任務的檔案遺失。您想從任務列表中刪除它嗎？",
		"auto_import_failed": "自動匯入 Kilo Code 設定失敗：{{error}}"
	},
	"info": {
		"no_changes": "沒有找到更改。",
		"clipboard_copy": "系統訊息已成功複製到剪貼簿",
		"history_cleanup": "已從歷史記錄中清理{{count}}個缺少檔案的任務。",
		"custom_storage_path_set": "自訂儲存路徑已設定：{{path}}",
		"default_storage_path": "已恢復使用預設儲存路徑",
		"settings_imported": "設定已成功匯入。",
		"auto_import_success": "已自動匯入 Kilo Code 設定：{{filename}}",
		"share_link_copied": "分享連結已複製到剪貼簿",
		"image_copied_to_clipboard": "圖片資料 URI 已複製到剪貼簿",
		"image_saved": "圖片已儲存至 {{path}}",
		"organization_share_link_copied": "組織分享連結已複製到剪貼簿！",
		"public_share_link_copied": "公開分享連結已複製到剪貼簿！",
		"mode_exported": "模式 '{{mode}}' 已成功匯出",
		"mode_imported": "模式已成功匯入"
	},
	"answers": {
		"yes": "是",
		"no": "否",
		"remove": "刪除",
		"keep": "保留"
	},
	"buttons": {
		"save": "儲存",
		"edit": "編輯",
		"learn_more": "了解更多"
	},
	"tasks": {
		"canceled": "任務錯誤：它已被使用者停止並取消。",
		"deleted": "任務失敗：它已被使用者停止並刪除。",
		"incomplete": "任務 #{{taskNumber}} (未完成)",
		"no_messages": "任務 #{{taskNumber}} (無訊息)"
	},
	"storage": {
		"prompt_custom_path": "輸入自定義對話記錄儲存路徑，留空以使用預設位置",
		"path_placeholder": "D:\\KiloCodeStorage",
		"enter_absolute_path": "請輸入絕對路徑（例如 D:\\KiloCodeStorage 或 /home/user/storage）",
		"enter_valid_path": "請輸入有效的路徑"
	},
	"input": {
		"task_prompt": "Kilo Code 該做什麼？",
		"task_placeholder": "在這裡輸入任務"
	},
	"settings": {
		"providers": {
			"groqApiKey": "Groq API 金鑰",
			"getGroqApiKey": "取得 Groq API 金鑰",
			"claudeCode": {
				"pathLabel": "Claude Code 路徑",
				"description": "Claude Code CLI 的選用路徑。如果未設定，預設為 'claude'。",
				"placeholder": "預設: claude"
			}
		}
	},
	"customModes": {
		"errors": {
			"yamlParseError": ".kilocodemodes 檔案第 {{line}} 行 YAML 格式無效。請檢查：\n• 正確的縮排（使用空格，不要使用定位字元）\n• 匹配的引號和括號\n• 有效的 YAML 語法",
			"schemaValidationError": ".kilocodemodes 中自訂模式格式無效：\n{{issues}}",
			"invalidFormat": "自訂模式格式無效。請確保你的設定遵循正確的 YAML 格式。",
			"updateFailed": "更新自訂模式失敗：{{error}}",
			"deleteFailed": "刪除自訂模式失敗：{{error}}",
			"resetFailed": "重設自訂模式失敗：{{error}}",
			"modeNotFound": "寫入錯誤：未找到模式",
			"noWorkspaceForProject": "未找到專案特定模式的工作區資料夾",
			"rulesCleanupFailed": "模式已成功刪除，但無法刪除位於 {{rulesFolderPath}} 的規則資料夾。您可能需要手動刪除。"
		},
		"scope": {
			"project": "專案",
			"global": "全域"
		}
	},
	"marketplace": {
		"mode": {
			"rulesCleanupFailed": "模式已成功移除，但無法刪除位於 {{rulesFolderPath}} 的規則資料夾。您可能需要手動刪除。"
		}
	},
	"mdm": {
		"errors": {
<<<<<<< HEAD
			"cloud_auth_required": "您的組織需要 Kilo Code Cloud 身份驗證。請登入以繼續。",
			"organization_mismatch": "您必須使用組織的 Kilo Code Cloud 帳戶進行身份驗證。",
=======
			"cloud_auth_required": "您的組織需要 Roo Code Cloud 身份驗證。請登入以繼續。",
			"organization_mismatch": "您必須使用組織的 Roo Code Cloud 帳戶進行身份驗證。",
			"manual_url_empty": "請輸入有效的回呼 URL",
			"manual_url_no_query": "無效的回呼 URL：缺少查詢參數",
			"manual_url_missing_params": "無效的回呼 URL：缺少必要參數（code 和 state）",
			"manual_url_auth_failed": "手動 URL 身份驗證失敗",
			"manual_url_auth_error": "身份驗證失敗",
>>>>>>> 68352562
			"verification_failed": "無法驗證組織身份驗證。"
		},
		"info": {
			"organization_requires_auth": "您的組織需要身份驗證。"
		}
	},
	"prompts": {
		"deleteMode": {
			"title": "刪除自訂模式",
			"description": "您確定要刪除此 {{scope}} 模式嗎？這也將刪除位於 {{rulesFolderPath}} 的關聯規則資料夾",
			"descriptionNoRules": "您確定要刪除此自訂模式嗎？",
			"confirm": "刪除"
		}
	},
	"commands": {
		"preventCompletionWithOpenTodos": {
			"description": "當待辦事項清單中有未完成的待辦事項時阻止任務完成"
		}
	}
}<|MERGE_RESOLUTION|>--- conflicted
+++ resolved
@@ -227,10 +227,6 @@
 	},
 	"mdm": {
 		"errors": {
-<<<<<<< HEAD
-			"cloud_auth_required": "您的組織需要 Kilo Code Cloud 身份驗證。請登入以繼續。",
-			"organization_mismatch": "您必須使用組織的 Kilo Code Cloud 帳戶進行身份驗證。",
-=======
 			"cloud_auth_required": "您的組織需要 Roo Code Cloud 身份驗證。請登入以繼續。",
 			"organization_mismatch": "您必須使用組織的 Roo Code Cloud 帳戶進行身份驗證。",
 			"manual_url_empty": "請輸入有效的回呼 URL",
@@ -238,7 +234,6 @@
 			"manual_url_missing_params": "無效的回呼 URL：缺少必要參數（code 和 state）",
 			"manual_url_auth_failed": "手動 URL 身份驗證失敗",
 			"manual_url_auth_error": "身份驗證失敗",
->>>>>>> 68352562
 			"verification_failed": "無法驗證組織身份驗證。"
 		},
 		"info": {
