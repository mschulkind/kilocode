--- conflicted
+++ resolved
@@ -2,15 +2,9 @@
 	"name": "kilo-code",
 	"displayName": "%extension.displayName%",
 	"description": "%extension.description%",
-<<<<<<< HEAD
 	"publisher": "kilocode",
 	"version": "4.67.0",
 	"icon": "assets/icons/logo-outline-black.png",
-=======
-	"publisher": "RooVeterinaryInc",
-	"version": "3.24.0",
-	"icon": "assets/icons/icon.png",
->>>>>>> d31fb0dd
 	"galleryBanner": {
 		"color": "#FFFFFF",
 		"theme": "light"
@@ -543,7 +537,7 @@
 					"default": "",
 					"description": "%settings.autoImportSettingsPath.description%"
 				},
-				"roo-cline.useAgentRules": {
+				"kilo-code.useAgentRules": {
 					"type": "boolean",
 					"default": true,
 					"description": "%settings.useAgentRules.description%"
@@ -576,20 +570,12 @@
 		"clean": "rimraf README.md CHANGELOG.md LICENSE dist mock .turbo"
 	},
 	"dependencies": {
-<<<<<<< HEAD
 		"@anthropic-ai/bedrock-sdk": "^0.22.0",
 		"@anthropic-ai/sdk": "^0.51.0",
 		"@anthropic-ai/vertex-sdk": "^0.11.3",
 		"@aws-sdk/client-bedrock-runtime": "^3.812.0",
 		"@aws-sdk/credential-providers": "^3.806.0",
 		"@cerebras/cerebras_cloud_sdk": "^1.35.0",
-=======
-		"@anthropic-ai/bedrock-sdk": "^0.10.2",
-		"@anthropic-ai/sdk": "^0.37.0",
-		"@anthropic-ai/vertex-sdk": "^0.7.0",
-		"@aws-sdk/client-bedrock-runtime": "^3.848.0",
-		"@aws-sdk/credential-providers": "^3.848.0",
->>>>>>> d31fb0dd
 		"@google/genai": "^1.0.0",
 		"@lmstudio/sdk": "^1.1.1",
 		"@mistralai/mistralai": "^1.3.6",
