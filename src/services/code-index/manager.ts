--- conflicted
+++ resolved
@@ -310,15 +310,6 @@
 			const isFeatureEnabled = this.isFeatureEnabled
 			const isFeatureConfigured = this.isFeatureConfigured
 
-<<<<<<< HEAD
-			// If configuration changes require a restart and the manager is initialized, recreate services and restart
-			if (requiresRestart && isFeatureEnabled && isFeatureConfigured && this.isInitialized) {
-				// Recreate services with new configuration
-				await this._recreateServices()
-
-				// Start indexing with new services
-				await this.startIndexing()
-=======
 			if (requiresRestart && isFeatureEnabled && isFeatureConfigured) {
 				try {
 					// Recreate services with new configuration
@@ -329,7 +320,6 @@
 					// Re-throw the error so the caller knows validation failed
 					throw error
 				}
->>>>>>> 39ab0067
 			}
 		}
 	}
