--- conflicted
+++ resolved
@@ -444,7 +444,6 @@
 		}>
 	}>
 	question?: string
-<<<<<<< HEAD
 	// kilocode_change start
 	fastApplyResult?: {
 		description?: string
@@ -453,9 +452,7 @@
 		cost?: number
 	}
 	// kilocode_change end
-=======
 	imageData?: string // Base64 encoded image data for generated images
->>>>>>> 8cff25ab
 }
 
 // Must keep in sync with system prompt.
