--- conflicted
+++ resolved
@@ -127,18 +127,15 @@
 		| "language"
 		| "maxReadFileLine"
 		| "searchFiles"
+		| "setHistoryPreviewCollapsed"
 		| "showFeedbackOptions" // kilocode_change
 		| "toggleApiConfigPin"
-<<<<<<< HEAD
 		| "fetchMcpMarketplace" // kilocode_change
 		| "silentlyRefreshMcpMarketplace" // kilocode_change
 		| "fetchLatestMcpServersFromHub" // kilocode_change
 		| "downloadMcp" // kilocode_change
 		| "showSystemNotification" // kilocode_change
 		| "showAutoApproveMenu" // kilocode_change
-=======
-		| "setHistoryPreviewCollapsed"
->>>>>>> 11f65c5b
 	text?: string
 	disabled?: boolean
 	askResponse?: ClineAskResponse
