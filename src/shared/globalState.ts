--- conflicted
+++ resolved
@@ -123,14 +123,11 @@
 	"fireworksModelId",
 	"fireworksModelInfo",
 	"remoteBrowserEnabled",
-<<<<<<< HEAD
 	"firstInstallCompleted", // Flag to track if the extension has been opened after installation
-=======
 	"language",
 	"maxWorkspaceFiles",
 	"maxReadFileLine",
 	"fakeAi",
->>>>>>> 95ba760d
 ] as const
 
 export const PASS_THROUGH_STATE_KEYS = ["taskHistory"] as const
