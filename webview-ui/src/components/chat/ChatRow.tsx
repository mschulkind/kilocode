import React, { memo, useCallback, useEffect, useMemo, useRef, useState } from "react"
import { useSize } from "react-use"
import { useTranslation, Trans } from "react-i18next"
import deepEqual from "fast-deep-equal"
import { VSCodeBadge } from "@vscode/webview-ui-toolkit/react"

import type { ClineMessage, FollowUpData, SuggestionItem } from "@roo-code/types"

import { ClineApiReqInfo, ClineAskUseMcpServer, ClineSayTool } from "@roo/ExtensionMessage"
import { COMMAND_OUTPUT_STRING } from "@roo/combineCommandSequences"
import { safeJsonParse } from "@roo/safeJsonParse"

import { useExtensionState } from "@src/context/ExtensionStateContext"
import { findMatchingResourceOrTemplate } from "@src/utils/mcp"
import { vscode } from "@src/utils/vscode"
import { removeLeadingNonAlphanumeric } from "@src/utils/removeLeadingNonAlphanumeric"
import { getLanguageFromPath } from "@src/utils/getLanguageFromPath"
<<<<<<< HEAD
// import { Button } from "@src/components/ui" // kilocode_change
=======
>>>>>>> 17ae7e2d

import { ToolUseBlock, ToolUseBlockHeader } from "../common/ToolUseBlock"
import UpdateTodoListToolBlock from "./UpdateTodoListToolBlock"
import CodeAccordian from "../common/CodeAccordian"
<<<<<<< HEAD
import CodeBlock from "../kilocode/common/CodeBlock" // kilocode_change
=======
>>>>>>> 17ae7e2d
import MarkdownBlock from "../common/MarkdownBlock"
import { ReasoningBlock } from "./ReasoningBlock"
// import Thumbnails from "../common/Thumbnails" // kilocode_change
import ImageBlock from "../common/ImageBlock"
import ErrorRow from "./ErrorRow"

import McpResourceRow from "../mcp/McpResourceRow"

// import { Mention } from "./Mention" // kilocode_change
import { CheckpointSaved } from "./checkpoints/CheckpointSaved"
import { FollowUpSuggest } from "./FollowUpSuggest"
import { LowCreditWarning } from "../kilocode/chat/LowCreditWarning" // kilocode_change
import { BatchFilePermission } from "./BatchFilePermission"
import { BatchDiffApproval } from "./BatchDiffApproval"
import { ProgressIndicator } from "./ProgressIndicator"
import { Markdown } from "./Markdown"
import { CommandExecution } from "./CommandExecution"
import { CommandExecutionError } from "./CommandExecutionError"
import ReportBugPreview from "./ReportBugPreview"

import { NewTaskPreview } from "../kilocode/chat/NewTaskPreview" // kilocode_change
import { KiloChatRowGutterBar } from "../kilocode/chat/KiloChatRowGutterBar" // kilocode_change
import { AutoApprovedRequestLimitWarning } from "./AutoApprovedRequestLimitWarning"
import { CondenseContextErrorRow, CondensingContextRow, ContextCondenseRow } from "./ContextCondenseRow"
import CodebaseSearchResultsDisplay from "./CodebaseSearchResultsDisplay"
import { cn } from "@/lib/utils"
import { KiloChatRowUserFeedback } from "../kilocode/chat/KiloChatRowUserFeedback" // kilocode_change
import { StandardTooltip } from "../ui" // kilocode_change
import { FastApplyChatDisplay } from "./kilocode/FastApplyChatDisplay" // kilocode_change
import { McpExecution } from "./McpExecution"
<<<<<<< HEAD
import { InvalidModelWarning } from "../kilocode/chat/InvalidModelWarning"
=======
import { ChatTextArea } from "./ChatTextArea"
import { MAX_IMAGES_PER_MESSAGE } from "./ChatView"
import { useSelectedModel } from "../ui/hooks/useSelectedModel"
import {
	ChevronRight,
	ChevronDown,
	Eye,
	FileDiff,
	ListTree,
	User,
	Edit,
	Trash2,
	MessageCircleQuestionMark,
	SquareArrowOutUpRight,
	FileCode2,
	PocketKnife,
	FolderTree,
	TerminalSquare,
	MessageCircle,
} from "lucide-react"
import { cn } from "@/lib/utils"
>>>>>>> 17ae7e2d

interface ChatRowProps {
	message: ClineMessage
	lastModifiedMessage?: ClineMessage
	isExpanded: boolean
	isLast: boolean
	isStreaming: boolean
	onToggleExpand: (ts: number) => void
	onHeightChange: (isTaller: boolean) => void
	onSuggestionClick?: (suggestion: SuggestionItem, event?: React.MouseEvent) => void
	onBatchFileResponse?: (response: { [key: string]: boolean }) => void
	highlighted?: boolean // kilocode_change: Add highlighted prop
	onChatReset?: () => void // kilocode_change
	onFollowUpUnmount?: () => void
	isFollowUpAnswered?: boolean
	editable?: boolean
}

// eslint-disable-next-line @typescript-eslint/no-empty-object-type
interface ChatRowContentProps extends Omit<ChatRowProps, "onHeightChange"> {}

const ChatRow = memo(
	(props: ChatRowProps) => {
		const { highlighted } = props // kilocode_change: Add highlighted prop
		const { showTaskTimeline } = useExtensionState() // kilocode_change: Used by KiloChatRowGutterBar
		const { isLast, onHeightChange, message } = props
		// Store the previous height to compare with the current height
		// This allows us to detect changes without causing re-renders
		const prevHeightRef = useRef(0)

		const [chatrow, { height }] = useSize(
			<div
				// kilocode_change: add highlighted className
				className={cn(
					`px-[15px] py-[10px] pr-[6px] relative ${highlighted ? "animate-message-highlight" : ""}`,
				)}>
				{showTaskTimeline && <KiloChatRowGutterBar message={message} />}
				<ChatRowContent {...props} />
			</div>,
		)

		useEffect(() => {
			// used for partials, command output, etc.
			// NOTE: it's important we don't distinguish between partial or complete here since our scroll effects in chatview need to handle height change during partial -> complete
			const isInitialRender = prevHeightRef.current === 0 // prevents scrolling when new element is added since we already scroll for that
			// height starts off at Infinity
			if (isLast && height !== 0 && height !== Infinity && height !== prevHeightRef.current) {
				if (!isInitialRender) {
					onHeightChange(height > prevHeightRef.current)
				}
				prevHeightRef.current = height
			}
		}, [height, isLast, onHeightChange, message])

		// we cannot return null as virtuoso does not support it, so we use a separate visibleMessages array to filter out messages that should not be rendered
		return chatrow
	},
	// memo does shallow comparison of props, so we need to do deep comparison of arrays/objects whose properties might change
	deepEqual,
)

export default ChatRow

export const ChatRowContent = ({
	message,
	lastModifiedMessage,
	isExpanded,
	isLast,
	isStreaming,
	onToggleExpand,
	onSuggestionClick,
	onFollowUpUnmount,
	onBatchFileResponse,
	onChatReset, // kilocode_change
	isFollowUpAnswered,
	editable,
}: ChatRowContentProps) => {
	const { t } = useTranslation()

<<<<<<< HEAD
	const { mcpServers, alwaysAllowMcp, currentCheckpoint } = useExtensionState()
	const [isDiffErrorExpanded, setIsDiffErrorExpanded] = useState(false)
	const [showCopySuccess, setShowCopySuccess] = useState(false)
	const { copyWithFeedback } = useCopyToClipboard()
=======
	const { mcpServers, alwaysAllowMcp, currentCheckpoint, mode, apiConfiguration } = useExtensionState()
	const { info: model } = useSelectedModel(apiConfiguration)
	const [isEditing, setIsEditing] = useState(false)
	const [editedContent, setEditedContent] = useState("")
	const [editMode, setEditMode] = useState<Mode>(mode || "code")
	const [editImages, setEditImages] = useState<string[]>([])
>>>>>>> 17ae7e2d

	// Memoized callback to prevent re-renders caused by inline arrow functions.
	const handleToggleExpand = useCallback(() => {
		onToggleExpand(message.ts)
	}, [onToggleExpand, message.ts])

	// kilocode_change: usageMissing
	const [cost, usageMissing, apiReqCancelReason, apiReqStreamingFailedMessage] = useMemo(() => {
		if (message.text !== null && message.text !== undefined && message.say === "api_req_started") {
			const info = safeJsonParse<ClineApiReqInfo>(message.text)
			return [info?.cost, info?.usageMissing, info?.cancelReason, info?.streamingFailedMessage]
		}

		return [undefined, undefined, undefined]
	}, [message.text, message.say])

	// When resuming task, last wont be api_req_failed but a resume_task
	// message, so api_req_started will show loading spinner. That's why we just
	// remove the last api_req_started that failed without streaming anything.
	const apiRequestFailedMessage =
		isLast && lastModifiedMessage?.ask === "api_req_failed" // if request is retried then the latest message is a api_req_retried
			? lastModifiedMessage?.text
			: undefined

	const isCommandExecuting =
		isLast && lastModifiedMessage?.ask === "command" && lastModifiedMessage?.text?.includes(COMMAND_OUTPUT_STRING)

	const isMcpServerResponding = isLast && lastModifiedMessage?.say === "mcp_server_request_started"

	const type = message.type === "ask" ? message.ask : message.say

	const normalColor = "var(--vscode-foreground)"
	const errorColor = "var(--vscode-errorForeground)"
	const successColor = "var(--vscode-charts-green)"
	const cancelledColor = "var(--vscode-descriptionForeground)"

	const [icon, title] = useMemo(() => {
		switch (type) {
			case "error":
			case "mistake_limit_reached":
				return [null, null] // These will be handled by ErrorRow component
			case "command":
				return [
					isCommandExecuting ? (
						<ProgressIndicator />
					) : (
						<TerminalSquare className="size-4" aria-label="Terminal icon" />
					),
					<span style={{ color: normalColor, fontWeight: "bold" }}>
						{t("chat:commandExecution.running")}
					</span>,
				]
			case "use_mcp_server":
				const mcpServerUse = safeJsonParse<ClineAskUseMcpServer>(message.text)
				if (mcpServerUse === undefined) {
					return [null, null]
				}
				return [
					isMcpServerResponding ? (
						<ProgressIndicator />
					) : (
						<span
							className="codicon codicon-server"
							style={{ color: normalColor, marginBottom: "-1.5px" }}></span>
					),
					<span style={{ color: normalColor, fontWeight: "bold" }}>
						{mcpServerUse.type === "use_mcp_tool"
							? t("chat:mcp.wantsToUseTool", { serverName: mcpServerUse.serverName })
							: t("chat:mcp.wantsToAccessResource", { serverName: mcpServerUse.serverName })}
					</span>,
				]
			case "completion_result":
				return [
					<span
						className="codicon codicon-check"
						style={{ color: successColor, marginBottom: "-1.5px" }}></span>,
					<span style={{ color: successColor, fontWeight: "bold" }}>{t("chat:taskCompleted")}</span>,
				]
			case "api_req_retry_delayed":
				return []
			case "api_req_started":
				const getIconSpan = (iconName: string, color: string) => (
					<div
						style={{
							width: 16,
							height: 16,
							display: "flex",
							alignItems: "center",
							justifyContent: "center",
						}}>
						<span
							className={`codicon codicon-${iconName}`}
							style={{ color, fontSize: 16, marginBottom: "-1.5px" }}
						/>
					</div>
				)
				return [
					apiReqCancelReason !== null && apiReqCancelReason !== undefined ? (
						apiReqCancelReason === "user_cancelled" ? (
							getIconSpan("error", cancelledColor)
						) : (
							getIconSpan("error", errorColor)
						)
					) : cost !== null && cost !== undefined ? (
						isExpanded ? (
							<ChevronDown className="w-4" />
						) : (
							<ChevronRight className="w-4" />
						)
					) : apiRequestFailedMessage ? (
						getIconSpan("error", errorColor)
					) : (
						<ProgressIndicator />
					),
					apiReqCancelReason !== null && apiReqCancelReason !== undefined ? (
						apiReqCancelReason === "user_cancelled" ? (
							<span style={{ color: normalColor, fontWeight: "bold" }}>
								{t("chat:apiRequest.cancelled")}
							</span>
						) : (
							<span style={{ color: errorColor, fontWeight: "bold" }}>
								{t("chat:apiRequest.streamingFailed")}
							</span>
						)
					) : cost !== null && cost !== undefined ? (
						<span style={{ color: normalColor }}>{t("chat:apiRequest.title")}</span>
					) : apiRequestFailedMessage ? (
						<span style={{ color: errorColor }}>{t("chat:apiRequest.failed")}</span>
					) : (
						<span style={{ color: normalColor }}>{t("chat:apiRequest.streaming")}</span>
					),
				]
			case "followup":
				return [
					<MessageCircleQuestionMark className="w-4" aria-label="Question icon" />,
					<span style={{ color: normalColor, fontWeight: "bold" }}>{t("chat:questions.hasQuestion")}</span>,
				]
			default:
				return [null, null]
		}
	}, [
		type,
		isCommandExecuting,
		message,
		isMcpServerResponding,
		apiReqCancelReason,
		cost,
		apiRequestFailedMessage,
		t,
		isExpanded,
	])

	const headerStyle: React.CSSProperties = {
		display: "flex",
		alignItems: "center",
		gap: "10px",
		marginBottom: "10px",
		wordBreak: "break-word",
	}

	const tool = useMemo(
		() => (message.ask === "tool" ? safeJsonParse<ClineSayTool>(message.text) : null),
		[message.ask, message.text],
	)

	const followUpData = useMemo(() => {
		if (message.type === "ask" && message.ask === "followup" && !message.partial) {
			return safeJsonParse<FollowUpData>(message.text)
		}
		return null
	}, [message.type, message.ask, message.partial, message.text])

	if (tool) {
		const toolIcon = (name: string) => (
			<span
				className={`codicon codicon-${name}`}
				style={{ color: "var(--vscode-foreground)", marginBottom: "-1.5px" }}></span>
		)

		switch (tool.tool) {
			case "editedExistingFile":
			case "appliedDiff":
				// Check if this is a batch diff request
				if (message.type === "ask" && tool.batchDiffs && Array.isArray(tool.batchDiffs)) {
					return (
						<>
							<div style={headerStyle}>
								<FileDiff className="w-4" aria-label="Batch diff icon" />
								<span style={{ fontWeight: "bold" }}>
									{t("chat:fileOperations.wantsToApplyBatchChanges")}
								</span>
							</div>
							<BatchDiffApproval files={tool.batchDiffs} ts={message.ts} />
						</>
					)
				}

				// Regular single file diff
				return (
					<>
						<div style={headerStyle}>
							{tool.isProtected ? (
								<span
									className="codicon codicon-lock"
									style={{ color: "var(--vscode-editorWarning-foreground)", marginBottom: "-1.5px" }}
								/>
							) : (
								toolIcon(tool.tool === "appliedDiff" ? "diff" : "edit")
							)}
							<span style={{ fontWeight: "bold" }}>
								{tool.isProtected
									? t("chat:fileOperations.wantsToEditProtected")
									: tool.isOutsideWorkspace
										? t("chat:fileOperations.wantsToEditOutsideWorkspace")
										: t("chat:fileOperations.wantsToEdit")}
							</span>
						</div>
<<<<<<< HEAD
						<CodeAccordian
							path={tool.path}
							code={tool.content ?? tool.diff}
							language="diff"
							progressStatus={message.progressStatus}
							isLoading={message.partial}
							isExpanded={isExpanded}
							onToggleExpand={handleToggleExpand}
						/>
						{
							// kilocode_change start
							tool.fastApplyResult && <FastApplyChatDisplay fastApplyResult={tool.fastApplyResult} />
							// kilocode_change end
						}
=======
						<div className="pl-6">
							<CodeAccordian
								path={tool.path}
								code={tool.content ?? tool.diff}
								language="diff"
								progressStatus={message.progressStatus}
								isLoading={message.partial}
								isExpanded={isExpanded}
								onToggleExpand={handleToggleExpand}
							/>
						</div>
>>>>>>> 17ae7e2d
					</>
				)
			case "insertContent":
				return (
					<>
						<div style={headerStyle}>
							{tool.isProtected ? (
								<span
									className="codicon codicon-lock"
									style={{ color: "var(--vscode-editorWarning-foreground)", marginBottom: "-1.5px" }}
								/>
							) : (
								toolIcon("insert")
							)}
							<span style={{ fontWeight: "bold" }}>
								{tool.isProtected
									? t("chat:fileOperations.wantsToEditProtected")
									: tool.isOutsideWorkspace
										? t("chat:fileOperations.wantsToEditOutsideWorkspace")
										: tool.lineNumber === 0
											? t("chat:fileOperations.wantsToInsertAtEnd")
											: t("chat:fileOperations.wantsToInsertWithLineNumber", {
													lineNumber: tool.lineNumber,
												})}
							</span>
						</div>
						<div className="pl-6">
							<CodeAccordian
								path={tool.path}
								code={tool.diff}
								language="diff"
								progressStatus={message.progressStatus}
								isLoading={message.partial}
								isExpanded={isExpanded}
								onToggleExpand={handleToggleExpand}
							/>
						</div>
					</>
				)
			case "searchAndReplace":
				return (
					<>
						<div style={headerStyle}>
							{tool.isProtected ? (
								<span
									className="codicon codicon-lock"
									style={{ color: "var(--vscode-editorWarning-foreground)", marginBottom: "-1.5px" }}
								/>
							) : (
								toolIcon("replace")
							)}
							<span style={{ fontWeight: "bold" }}>
								{tool.isProtected && message.type === "ask"
									? t("chat:fileOperations.wantsToEditProtected")
									: message.type === "ask"
										? t("chat:fileOperations.wantsToSearchReplace")
										: t("chat:fileOperations.didSearchReplace")}
							</span>
						</div>
						<div className="pl-6">
							<CodeAccordian
								path={tool.path}
								code={tool.diff}
								language="diff"
								progressStatus={message.progressStatus}
								isLoading={message.partial}
								isExpanded={isExpanded}
								onToggleExpand={handleToggleExpand}
							/>
						</div>
					</>
				)
			case "codebaseSearch": {
				return (
					<div style={headerStyle}>
						{toolIcon("search")}
						<span style={{ fontWeight: "bold" }}>
							{tool.path ? (
								<Trans
									i18nKey="chat:codebaseSearch.wantsToSearchWithPath"
									components={{ code: <code></code> }}
									values={{ query: tool.query, path: tool.path }}
								/>
							) : (
								<Trans
									i18nKey="chat:codebaseSearch.wantsToSearch"
									components={{ code: <code></code> }}
									values={{ query: tool.query }}
								/>
							)}
						</span>
					</div>
				)
			}
			case "updateTodoList" as any: {
				const todos = (tool as any).todos || []
				return (
					<UpdateTodoListToolBlock
						todos={todos}
						content={(tool as any).content}
						onChange={(updatedTodos) => {
							if (typeof vscode !== "undefined" && vscode?.postMessage) {
								vscode.postMessage({ type: "updateTodoList", payload: { todos: updatedTodos } })
							}
						}}
						editable={editable && isLast}
					/>
				)
			}
			case "newFileCreated":
				return (
					<>
						<div style={headerStyle}>
							{tool.isProtected ? (
								<span
									className="codicon codicon-lock"
									style={{ color: "var(--vscode-editorWarning-foreground)", marginBottom: "-1.5px" }}
								/>
							) : (
								toolIcon("new-file")
							)}
							<span style={{ fontWeight: "bold" }}>
								{tool.isProtected
									? t("chat:fileOperations.wantsToEditProtected")
									: t("chat:fileOperations.wantsToCreate")}
							</span>
						</div>
<<<<<<< HEAD
						<CodeAccordian
							path={tool.path}
							code={tool.content}
							language={getLanguageFromPath(tool.path || "") || "log"}
							isLoading={message.partial}
							isExpanded={isExpanded}
							onToggleExpand={handleToggleExpand}
							onJumpToFile={() => vscode.postMessage({ type: "openFile", text: "./" + tool.path })}
						/>
						{
							// kilocode_change start
							tool.fastApplyResult && <FastApplyChatDisplay fastApplyResult={tool.fastApplyResult} />
							// kilocode_change end
						}
=======
						<div className="pl-6">
							<CodeAccordian
								path={tool.path}
								code={tool.content}
								language={getLanguageFromPath(tool.path || "") || "log"}
								isLoading={message.partial}
								isExpanded={isExpanded}
								onToggleExpand={handleToggleExpand}
								onJumpToFile={() => vscode.postMessage({ type: "openFile", text: "./" + tool.path })}
							/>
						</div>
>>>>>>> 17ae7e2d
					</>
				)
			case "readFile":
				// Check if this is a batch file permission request
				const isBatchRequest = message.type === "ask" && tool.batchFiles && Array.isArray(tool.batchFiles)

				if (isBatchRequest) {
					return (
						<>
							<div style={headerStyle}>
								<Eye className="w-4" aria-label="View files icon" />
								<span style={{ fontWeight: "bold" }}>
									{t("chat:fileOperations.wantsToReadMultiple")}
								</span>
							</div>
							<BatchFilePermission
								files={tool.batchFiles || []}
								onPermissionResponse={(response) => {
									onBatchFileResponse?.(response)
								}}
								ts={message?.ts}
							/>
						</>
					)
				}

				// Regular single file read request
				return (
					<>
						<div style={headerStyle}>
							<FileCode2 className="w-4" aria-label="Read file icon" />
							<span style={{ fontWeight: "bold" }}>
								{message.type === "ask"
									? tool.isOutsideWorkspace
										? t("chat:fileOperations.wantsToReadOutsideWorkspace")
										: tool.additionalFileCount && tool.additionalFileCount > 0
											? t("chat:fileOperations.wantsToReadAndXMore", {
													count: tool.additionalFileCount,
												})
											: t("chat:fileOperations.wantsToRead")
									: t("chat:fileOperations.didRead")}
							</span>
						</div>
						<div className="pl-6">
							<ToolUseBlock>
								<ToolUseBlockHeader
									className="group"
									onClick={() => vscode.postMessage({ type: "openFile", text: tool.content })}>
									{tool.path?.startsWith(".") && <span>.</span>}
									<span className="whitespace-nowrap overflow-hidden text-ellipsis text-left mr-2 rtl">
										{removeLeadingNonAlphanumeric(tool.path ?? "") + "\u200E"}
										{tool.reason}
									</span>
									<div style={{ flexGrow: 1 }}></div>
									<SquareArrowOutUpRight
										className="w-4 codicon codicon-link-external opacity-0 group-hover:opacity-100 transition-opacity"
										style={{ fontSize: 13.5, margin: "1px 0" }}
									/>
								</ToolUseBlockHeader>
							</ToolUseBlock>
						</div>
					</>
				)
			case "fetchInstructions":
				return (
					<>
						<div style={headerStyle}>
							{toolIcon("file-code")}
							<span style={{ fontWeight: "bold" }}>{t("chat:instructions.wantsToFetch")}</span>
						</div>
						<div className="pl-6">
							<CodeAccordian
								code={tool.content}
								language="markdown"
								isLoading={message.partial}
								isExpanded={isExpanded}
								onToggleExpand={handleToggleExpand}
							/>
						</div>
					</>
				)
			case "listFilesTopLevel":
				return (
					<>
						<div style={headerStyle}>
							<ListTree className="w-4" aria-label="List files icon" />
							<span style={{ fontWeight: "bold" }}>
								{message.type === "ask"
									? tool.isOutsideWorkspace
										? t("chat:directoryOperations.wantsToViewTopLevelOutsideWorkspace")
										: t("chat:directoryOperations.wantsToViewTopLevel")
									: tool.isOutsideWorkspace
										? t("chat:directoryOperations.didViewTopLevelOutsideWorkspace")
										: t("chat:directoryOperations.didViewTopLevel")}
							</span>
						</div>
						<div className="pl-6">
							<CodeAccordian
								path={tool.path}
								code={tool.content}
								language="shell-session"
								isExpanded={isExpanded}
								onToggleExpand={handleToggleExpand}
							/>
						</div>
					</>
				)
			case "listFilesRecursive":
				return (
					<>
						<div style={headerStyle}>
							<FolderTree className="w-4" aria-label="Folder tree icon" />
							<span style={{ fontWeight: "bold" }}>
								{message.type === "ask"
									? tool.isOutsideWorkspace
										? t("chat:directoryOperations.wantsToViewRecursiveOutsideWorkspace")
										: t("chat:directoryOperations.wantsToViewRecursive")
									: tool.isOutsideWorkspace
										? t("chat:directoryOperations.didViewRecursiveOutsideWorkspace")
										: t("chat:directoryOperations.didViewRecursive")}
							</span>
						</div>
						<div className="pl-6">
							<CodeAccordian
								path={tool.path}
								code={tool.content}
								language="shellsession"
								isExpanded={isExpanded}
								onToggleExpand={handleToggleExpand}
							/>
						</div>
					</>
				)
			case "listCodeDefinitionNames":
				return (
					<>
						<div style={headerStyle}>
							{toolIcon("file-code")}
							<span style={{ fontWeight: "bold" }}>
								{message.type === "ask"
									? tool.isOutsideWorkspace
										? t("chat:directoryOperations.wantsToViewDefinitionsOutsideWorkspace")
										: t("chat:directoryOperations.wantsToViewDefinitions")
									: tool.isOutsideWorkspace
										? t("chat:directoryOperations.didViewDefinitionsOutsideWorkspace")
										: t("chat:directoryOperations.didViewDefinitions")}
							</span>
						</div>
						<div className="pl-6">
							<CodeAccordian
								path={tool.path}
								code={tool.content}
								language="markdown"
								isExpanded={isExpanded}
								onToggleExpand={handleToggleExpand}
							/>
						</div>
					</>
				)
			case "searchFiles":
				return (
					<>
						<div style={headerStyle}>
							{toolIcon("search")}
							<span style={{ fontWeight: "bold" }}>
								{message.type === "ask" ? (
									<Trans
										i18nKey={
											tool.isOutsideWorkspace
												? "chat:directoryOperations.wantsToSearchOutsideWorkspace"
												: "chat:directoryOperations.wantsToSearch"
										}
										components={{ code: <code className="font-medium">{tool.regex}</code> }}
										values={{ regex: tool.regex }}
									/>
								) : (
									<Trans
										i18nKey={
											tool.isOutsideWorkspace
												? "chat:directoryOperations.didSearchOutsideWorkspace"
												: "chat:directoryOperations.didSearch"
										}
										components={{ code: <code className="font-medium">{tool.regex}</code> }}
										values={{ regex: tool.regex }}
									/>
								)}
							</span>
						</div>
						<div className="pl-6">
							<CodeAccordian
								path={tool.path! + (tool.filePattern ? `/(${tool.filePattern})` : "")}
								code={tool.content}
								language="shellsession"
								isExpanded={isExpanded}
								onToggleExpand={handleToggleExpand}
							/>
						</div>
					</>
				)
			case "switchMode":
				return (
					<>
						<div style={headerStyle}>
							<PocketKnife className="w-4" aria-label="Switch mode icon" />
							<span style={{ fontWeight: "bold" }}>
								{message.type === "ask" ? (
									<>
										{tool.reason ? (
											<Trans
												i18nKey="chat:modes.wantsToSwitchWithReason"
												components={{ code: <code className="font-medium">{tool.mode}</code> }}
												values={{ mode: tool.mode, reason: tool.reason }}
											/>
										) : (
											<Trans
												i18nKey="chat:modes.wantsToSwitch"
												components={{ code: <code className="font-medium">{tool.mode}</code> }}
												values={{ mode: tool.mode }}
											/>
										)}
									</>
								) : (
									<>
										{tool.reason ? (
											<Trans
												i18nKey="chat:modes.didSwitchWithReason"
												components={{ code: <code className="font-medium">{tool.mode}</code> }}
												values={{ mode: tool.mode, reason: tool.reason }}
											/>
										) : (
											<Trans
												i18nKey="chat:modes.didSwitch"
												components={{ code: <code className="font-medium">{tool.mode}</code> }}
												values={{ mode: tool.mode }}
											/>
										)}
									</>
								)}
							</span>
						</div>
					</>
				)
			case "newTask":
				return (
					<>
						<div style={headerStyle}>
							{toolIcon("tasklist")}
							<span style={{ fontWeight: "bold" }}>
								<Trans
									i18nKey="chat:subtasks.wantsToCreate"
									components={{ code: <code>{tool.mode}</code> }}
									values={{ mode: tool.mode }}
								/>
							</span>
						</div>
						<div
							style={{
								marginTop: "4px",
								backgroundColor: "var(--vscode-badge-background)",
								border: "1px solid var(--vscode-badge-background)",
								borderRadius: "4px 4px 0 0",
								overflow: "hidden",
								marginBottom: "2px",
							}}>
							<div
								style={{
									padding: "9px 10px 9px 14px",
									backgroundColor: "var(--vscode-badge-background)",
									borderBottom: "1px solid var(--vscode-editorGroup-border)",
									fontWeight: "bold",
									fontSize: "var(--vscode-font-size)",
									color: "var(--vscode-badge-foreground)",
									display: "flex",
									alignItems: "center",
									gap: "6px",
								}}>
								<span className="codicon codicon-arrow-right"></span>
								{t("chat:subtasks.newTaskContent")}
							</div>
							<div style={{ padding: "12px 16px", backgroundColor: "var(--vscode-editor-background)" }}>
								<MarkdownBlock markdown={tool.content} />
							</div>
						</div>
					</>
				)
			case "finishTask":
				return (
					<>
						<div style={headerStyle}>
							{toolIcon("check-all")}
							<span style={{ fontWeight: "bold" }}>{t("chat:subtasks.wantsToFinish")}</span>
						</div>
						<div
							style={{
								marginTop: "4px",
								backgroundColor: "var(--vscode-editor-background)",
								border: "1px solid var(--vscode-badge-background)",
								borderRadius: "4px",
								overflow: "hidden",
								marginBottom: "8px",
							}}>
							<div
								style={{
									padding: "9px 10px 9px 14px",
									backgroundColor: "var(--vscode-badge-background)",
									borderBottom: "1px solid var(--vscode-editorGroup-border)",
									fontWeight: "bold",
									fontSize: "var(--vscode-font-size)",
									color: "var(--vscode-badge-foreground)",
									display: "flex",
									alignItems: "center",
									gap: "6px",
								}}>
								<span className="codicon codicon-check"></span>
								{t("chat:subtasks.completionContent")}
							</div>
							<div style={{ padding: "12px 16px", backgroundColor: "var(--vscode-editor-background)" }}>
								<MarkdownBlock markdown={t("chat:subtasks.completionInstructions")} />
							</div>
						</div>
					</>
				)
			case "runSlashCommand": {
				const slashCommandInfo = tool
				return (
					<>
						<div style={headerStyle}>
							{toolIcon("play")}
							<span style={{ fontWeight: "bold" }}>
								{message.type === "ask"
									? t("chat:slashCommand.wantsToRun")
									: t("chat:slashCommand.didRun")}
							</span>
						</div>
						<div
							style={{
								marginTop: "4px",
								backgroundColor: "var(--vscode-editor-background)",
								border: "1px solid var(--vscode-editorGroup-border)",
								borderRadius: "4px",
								overflow: "hidden",
								cursor: "pointer",
							}}
							onClick={handleToggleExpand}>
							<ToolUseBlockHeader
								className="group"
								style={{
									display: "flex",
									alignItems: "center",
									justifyContent: "space-between",
									padding: "10px 12px",
								}}>
								<div style={{ display: "flex", alignItems: "center", gap: "8px" }}>
									<span style={{ fontWeight: "500", fontSize: "var(--vscode-font-size)" }}>
										/{slashCommandInfo.command}
									</span>
									{slashCommandInfo.source && (
										<VSCodeBadge style={{ fontSize: "calc(var(--vscode-font-size) - 2px)" }}>
											{slashCommandInfo.source}
										</VSCodeBadge>
									)}
								</div>
								<span
									className={`codicon codicon-chevron-${isExpanded ? "up" : "down"} opacity-0 group-hover:opacity-100 transition-opacity duration-200`}></span>
							</ToolUseBlockHeader>
							{isExpanded && (slashCommandInfo.args || slashCommandInfo.description) && (
								<div
									style={{
										padding: "12px 16px",
										borderTop: "1px solid var(--vscode-editorGroup-border)",
										display: "flex",
										flexDirection: "column",
										gap: "8px",
									}}>
									{slashCommandInfo.args && (
										<div>
											<span style={{ fontWeight: "500" }}>Arguments: </span>
											<span style={{ color: "var(--vscode-descriptionForeground)" }}>
												{slashCommandInfo.args}
											</span>
										</div>
									)}
									{slashCommandInfo.description && (
										<div style={{ color: "var(--vscode-descriptionForeground)" }}>
											{slashCommandInfo.description}
										</div>
									)}
								</div>
							)}
						</div>
					</>
				)
			}
			case "generateImage":
				return (
					<>
						<div style={headerStyle}>
							{tool.isProtected ? (
								<span
									className="codicon codicon-lock"
									style={{ color: "var(--vscode-editorWarning-foreground)", marginBottom: "-1.5px" }}
								/>
							) : (
								toolIcon("file-media")
							)}
							<span style={{ fontWeight: "bold" }}>
								{message.type === "ask"
									? tool.isProtected
										? t("chat:fileOperations.wantsToGenerateImageProtected")
										: tool.isOutsideWorkspace
											? t("chat:fileOperations.wantsToGenerateImageOutsideWorkspace")
											: t("chat:fileOperations.wantsToGenerateImage")
									: t("chat:fileOperations.didGenerateImage")}
							</span>
						</div>
						{message.type === "ask" && (
							<div className="pl-6">
								<CodeAccordian
									path={tool.path}
									code={tool.content}
									language="text"
									isExpanded={isExpanded}
									onToggleExpand={handleToggleExpand}
								/>
							</div>
						)}
					</>
				)
			default:
				return null
		}
	}

	switch (message.type) {
		case "say":
			switch (message.say) {
				case "diff_error":
					return (
						<ErrorRow
							type="diff_error"
							message={message.text || ""}
							expandable={true}
							showCopyButton={true}
						/>
					)
				case "subtask_result":
					return (
						<div>
							<div
								style={{
									marginTop: "0px",
									backgroundColor: "var(--vscode-badge-background)",
									border: "1px solid var(--vscode-badge-background)",
									borderRadius: "0 0 4px 4px",
									overflow: "hidden",
									marginBottom: "8px",
								}}>
								<div
									style={{
										padding: "9px 10px 9px 14px",
										backgroundColor: "var(--vscode-badge-background)",
										borderBottom: "1px solid var(--vscode-editorGroup-border)",
										fontWeight: "bold",
										fontSize: "var(--vscode-font-size)",
										color: "var(--vscode-badge-foreground)",
										display: "flex",
										alignItems: "center",
										gap: "6px",
									}}>
									<span className="codicon codicon-arrow-left"></span>
									{t("chat:subtasks.resultContent")}
								</div>
								<div
									style={{
										padding: "12px 16px",
										backgroundColor: "var(--vscode-editor-background)",
									}}>
									<MarkdownBlock markdown={message.text} />
								</div>
							</div>
						</div>
					)
				case "reasoning":
					return (
						<ReasoningBlock
							content={message.text || ""}
							ts={message.ts}
							isStreaming={isStreaming}
							isLast={isLast}
							metadata={message.metadata as any}
						/>
					)
				case "api_req_started":
					// Determine if the API request is in progress
					const isApiRequestInProgress =
						apiReqCancelReason === undefined && apiRequestFailedMessage === undefined && cost === undefined

					return (
						<>
							<div
								className={`group text-sm transition-opacity ${
									isApiRequestInProgress ? "opacity-100" : "opacity-40 hover:opacity-100"
								}`}
								style={{
									...headerStyle,
									marginBottom:
										((cost === null || cost === undefined) && apiRequestFailedMessage) ||
										apiReqStreamingFailedMessage
											? 10
											: 0,
									justifyContent: "space-between",
									cursor: "pointer",
									userSelect: "none",
									WebkitUserSelect: "none",
									MozUserSelect: "none",
									msUserSelect: "none",
								}}
								onClick={handleToggleExpand}>
								<div style={{ display: "flex", alignItems: "center", gap: "10px", flexGrow: 1 }}>
									{icon}
									{title}
<<<<<<< HEAD
									{
										// kilocode_change start
										!cost && usageMissing && (
											<StandardTooltip content={t("kilocode:pricing.costUnknownDescription")}>
												<VSCodeBadge className="whitespace-nowrap">
													<span className="codicon codicon-warning pr-1"></span>
													{t("kilocode:pricing.costUnknown")}
												</VSCodeBadge>
											</StandardTooltip>
										)
										// kilocode_change end
									}
									<VSCodeBadge
										style={{ opacity: cost !== null && cost !== undefined && cost > 0 ? 1 : 0 }}>
										${Number(cost || 0)?.toFixed(4)}
									</VSCodeBadge>
=======
>>>>>>> 17ae7e2d
								</div>
								<div
									className="text-xs text-vscode-dropdown-foreground border-vscode-dropdown-border/50 border px-1.5 py-0.5 rounded-lg"
									style={{ opacity: cost !== null && cost !== undefined && cost > 0 ? 1 : 0 }}>
									${Number(cost || 0)?.toFixed(4)}
								</div>
							</div>
							{(((cost === null || cost === undefined) && apiRequestFailedMessage) ||
								apiReqStreamingFailedMessage) && (
								<ErrorRow
									type="api_failure"
									message={apiRequestFailedMessage || apiReqStreamingFailedMessage || ""}
									additionalContent={
										apiRequestFailedMessage?.toLowerCase().includes("powershell") ? (
											<>
												<br />
												<br />
												{t("chat:powershell.issues")}{" "}
												<a
													href="https://github.com/cline/cline/wiki/TroubleShooting-%E2%80%90-%22PowerShell-is-not-recognized-as-an-internal-or-external-command%22"
													style={{ color: "inherit", textDecoration: "underline" }}>
													troubleshooting guide
												</a>
												.
											</>
										) : undefined
									}
								/>
							)}

							{isExpanded && (
								<div className="ml-6" style={{ marginTop: "10px" }}>
									<CodeAccordian
										code={safeJsonParse<any>(message.text)?.request}
										language="markdown"
										isExpanded={true}
										onToggleExpand={handleToggleExpand}
									/>
								</div>
							)}
						</>
					)
				case "api_req_finished":
					return null // we should never see this message type
				case "text":
					return (
						<div>
							<div style={headerStyle}>
								<MessageCircle className="w-4" aria-label="Speech bubble icon" />
								<span style={{ fontWeight: "bold" }}>{t("chat:text.rooSaid")}</span>
							</div>
							<div className="pl-6">
								<Markdown markdown={message.text} partial={message.partial} />
								{message.images && message.images.length > 0 && (
									<div style={{ marginTop: "10px" }}>
										{message.images.map((image, index) => (
											<ImageBlock key={index} imageData={image} />
										))}
									</div>
								)}
							</div>
						</div>
					)
				case "user_feedback":
					// kilocode_change start
					return (
<<<<<<< HEAD
						<KiloChatRowUserFeedback
							message={message}
							isStreaming={isStreaming}
							onChatReset={onChatReset}
						/>
=======
						<div className="group">
							<div style={headerStyle}>
								<User className="w-4" aria-label="User icon" />
								<span style={{ fontWeight: "bold" }}>{t("chat:feedback.youSaid")}</span>
							</div>
							<div
								className={cn(
									"ml-6 border rounded-sm overflow-hidden whitespace-pre-wrap",
									isEditing
										? "bg-vscode-editor-background text-vscode-editor-foreground"
										: "cursor-text p-1 bg-vscode-editor-foreground/70 text-vscode-editor-background",
								)}>
								{isEditing ? (
									<div className="flex flex-col gap-2">
										<ChatTextArea
											inputValue={editedContent}
											setInputValue={setEditedContent}
											sendingDisabled={false}
											selectApiConfigDisabled={true}
											placeholderText={t("chat:editMessage.placeholder")}
											selectedImages={editImages}
											setSelectedImages={setEditImages}
											onSend={handleSaveEdit}
											onSelectImages={handleSelectImages}
											shouldDisableImages={!model?.supportsImages}
											mode={editMode}
											setMode={setEditMode}
											modeShortcutText=""
											isEditMode={true}
											onCancel={handleCancelEdit}
										/>
									</div>
								) : (
									<div className="flex justify-between">
										<div
											className="flex-grow px-2 py-1 wrap-anywhere rounded-lg transition-colors"
											onClick={(e) => {
												e.stopPropagation()
												if (!isStreaming) {
													handleEditClick()
												}
											}}
											title={t("chat:queuedMessages.clickToEdit")}>
											<Mention text={message.text} withShadow />
										</div>
										<div className="flex gap-2 pr-1">
											<div
												className="cursor-pointer shrink-0 opacity-0 group-hover:opacity-100 transition-opacity"
												style={{ visibility: isStreaming ? "hidden" : "visible" }}
												onClick={(e) => {
													e.stopPropagation()
													handleEditClick()
												}}>
												<Edit className="w-4" aria-label="Edit message icon" />
											</div>
											<div
												className="cursor-pointer shrink-0 opacity-0 group-hover:opacity-100 transition-opacity"
												style={{ visibility: isStreaming ? "hidden" : "visible" }}
												onClick={(e) => {
													e.stopPropagation()
													vscode.postMessage({ type: "deleteMessage", value: message.ts })
												}}>
												<Trash2 className="w-4" aria-label="Delete message icon" />
											</div>
										</div>
									</div>
								)}
								{!isEditing && message.images && message.images.length > 0 && (
									<Thumbnails images={message.images} style={{ marginTop: "8px" }} />
								)}
							</div>
						</div>
>>>>>>> 17ae7e2d
					)
				// kilocode_change end
				case "user_feedback_diff":
					const tool = safeJsonParse<ClineSayTool>(message.text)
					return (
						<div style={{ marginTop: -10, width: "100%" }}>
							<CodeAccordian
								code={tool?.diff}
								language="diff"
								isFeedback={true}
								isExpanded={isExpanded}
								onToggleExpand={handleToggleExpand}
							/>
						</div>
					)
				case "error":
					return <ErrorRow type="error" message={message.text || ""} />
				case "completion_result":
					const commitRange = message.metadata?.kiloCode?.commitRange
					return (
						<>
							<div style={headerStyle}>
								{icon}
								{title}
							</div>
							<div className="border-l border-green-600/30 ml-2 pl-4 pb-1">
								<Markdown markdown={message.text} />
							</div>
							{
								// kilocode_change start
								!message.partial && commitRange ? (
									<div>
										<VSCodeButton
											className="w-full mt-2"
											appearance="secondary"
											onClick={() => {
												vscode.postMessage({
													type: "seeNewChanges",
													payload: {
														commitRange,
													},
												})
											}}>
											{t("kilocode:chat.seeNewChanges")}
										</VSCodeButton>
									</div>
								) : (
									<></>
								)
								// kilocode_change end
							}
						</>
					)
				case "shell_integration_warning":
					return <CommandExecutionError />
				case "checkpoint_saved":
					return (
						<CheckpointSaved
							ts={message.ts!}
							commitHash={message.text!}
							currentHash={currentCheckpoint}
							checkpoint={message.checkpoint}
						/>
					)
				case "condense_context":
					if (message.partial) {
						return <CondensingContextRow />
					}
					return message.contextCondense ? <ContextCondenseRow {...message.contextCondense} /> : null
				case "condense_context_error":
					return <CondenseContextErrorRow errorText={message.text} />
				case "codebase_search_result":
					let parsed: {
						content: {
							query: string
							results: Array<{
								filePath: string
								score: number
								startLine: number
								endLine: number
								codeChunk: string
							}>
						}
					} | null = null

					try {
						if (message.text) {
							parsed = JSON.parse(message.text)
						}
					} catch (error) {
						console.error("Failed to parse codebaseSearch content:", error)
					}

					if (parsed && !parsed?.content) {
						console.error("Invalid codebaseSearch content structure:", parsed.content)
						return <div>Error displaying search results.</div>
					}

					const { results = [] } = parsed?.content || {}

					return <CodebaseSearchResultsDisplay results={results} />
				// kilocode_change start: upstream pr https://github.com/RooCodeInc/Roo-Code/pull/5452
				case "browser_action_result":
					// This should not normally be rendered here as browser_action_result messages
					// should be grouped into browser sessions and rendered by BrowserSessionRow.
					// If we see this, it means the message grouping logic has a bug.
					return (
						<>
							{title && (
								<div style={headerStyle}>
									{icon}
									{title}
								</div>
							)}
							<div style={{ paddingTop: 10 }}>
								<div
									style={{
										color: "var(--vscode-errorForeground)",
										fontFamily: "monospace",
										fontSize: "12px",
										padding: "8px",
										backgroundColor: "var(--vscode-editor-background)",
										border: "1px solid var(--vscode-editorError-border)",
										borderRadius: "4px",
										marginBottom: "8px",
									}}>
									⚠️ Browser action result not properly grouped - this is a bug in the message
									grouping logic
								</div>
								<Markdown markdown={message.text} partial={message.partial} />
							</div>
						</>
					)
				// kilocode_change end
				case "user_edit_todos":
					return <UpdateTodoListToolBlock userEdited onChange={() => {}} />
				case "tool" as any:
					// Handle say tool messages
					const sayTool = safeJsonParse<ClineSayTool>(message.text)
					if (!sayTool) return null

					switch (sayTool.tool) {
						case "runSlashCommand": {
							const slashCommandInfo = sayTool
							return (
								<>
									<div style={headerStyle}>
										<span
											className="codicon codicon-terminal-cmd"
											style={{
												color: "var(--vscode-foreground)",
												marginBottom: "-1.5px",
											}}></span>
										<span style={{ fontWeight: "bold" }}>{t("chat:slashCommand.didRun")}</span>
									</div>
									<div className="pl-6">
										<ToolUseBlock>
											<ToolUseBlockHeader
												style={{
													display: "flex",
													flexDirection: "column",
													alignItems: "flex-start",
													gap: "4px",
													padding: "10px 12px",
												}}>
												<div
													style={{
														display: "flex",
														alignItems: "center",
														gap: "8px",
														width: "100%",
													}}>
													<span
														style={{
															fontWeight: "500",
															fontSize: "var(--vscode-font-size)",
														}}>
														/{slashCommandInfo.command}
													</span>
													{slashCommandInfo.args && (
														<span
															style={{
																color: "var(--vscode-descriptionForeground)",
																fontSize: "var(--vscode-font-size)",
															}}>
															{slashCommandInfo.args}
														</span>
													)}
												</div>
												{slashCommandInfo.description && (
													<div
														style={{
															color: "var(--vscode-descriptionForeground)",
															fontSize: "calc(var(--vscode-font-size) - 1px)",
														}}>
														{slashCommandInfo.description}
													</div>
												)}
												{slashCommandInfo.source && (
													<div style={{ display: "flex", alignItems: "center", gap: "4px" }}>
														<VSCodeBadge
															style={{ fontSize: "calc(var(--vscode-font-size) - 2px)" }}>
															{slashCommandInfo.source}
														</VSCodeBadge>
													</div>
												)}
											</ToolUseBlockHeader>
										</ToolUseBlock>
									</div>
								</>
							)
						}
						default:
							return null
					}
				case "image":
					// Parse the JSON to get imageUri and imagePath
					const imageInfo = safeJsonParse<{ imageUri: string; imagePath: string }>(message.text || "{}")
					if (!imageInfo) {
						return null
					}
					return (
						<div style={{ marginTop: "10px" }}>
							<ImageBlock imageUri={imageInfo.imageUri} imagePath={imageInfo.imagePath} />
						</div>
					)
				default:
					return (
						<>
							{title && (
								<div style={headerStyle}>
									{icon}
									{title}
								</div>
							)}
							<div style={{ paddingTop: 10 }}>
								<Markdown markdown={message.text} partial={message.partial} />
							</div>
						</>
					)
			}
		case "ask":
			switch (message.ask) {
				case "mistake_limit_reached":
					return <ErrorRow type="mistake_limit" message={message.text || ""} />
				case "command":
					return (
						<CommandExecution
							executionId={message.ts.toString()}
							text={message.text}
							icon={icon}
							title={title}
						/>
					)
				case "use_mcp_server":
					// Parse the message text to get the MCP server request
					const messageJson = safeJsonParse<any>(message.text, {})

					// Extract the response field if it exists
					const { response, ...mcpServerRequest } = messageJson

					// Create the useMcpServer object with the response field
					const useMcpServer: ClineAskUseMcpServer = {
						...mcpServerRequest,
						response,
					}

					if (!useMcpServer) {
						return null
					}

					const server = mcpServers.find((server) => server.name === useMcpServer.serverName)

					return (
						<>
							<div style={headerStyle}>
								{icon}
								{title}
							</div>
							<div className="w-full bg-vscode-editor-background border border-vscode-border rounded-xs p-2 mt-2">
								{useMcpServer.type === "access_mcp_resource" && (
									<McpResourceRow
										item={{
											// Use the matched resource/template details, with fallbacks
											...(findMatchingResourceOrTemplate(
												useMcpServer.uri || "",
												server?.resources,
												server?.resourceTemplates,
											) || {
												name: "",
												mimeType: "",
												description: "",
											}),
											// Always use the actual URI from the request
											uri: useMcpServer.uri || "",
										}}
									/>
								)}
								{useMcpServer.type === "use_mcp_tool" && (
									<McpExecution
										executionId={message.ts.toString()}
										text={useMcpServer.arguments !== "{}" ? useMcpServer.arguments : undefined}
										serverName={useMcpServer.serverName}
										toolName={useMcpServer.toolName}
										isArguments={true}
										server={server}
										useMcpServer={useMcpServer}
										alwaysAllowMcp={alwaysAllowMcp}
									/>
								)}
							</div>
						</>
					)
				case "completion_result":
					if (message.text) {
						return (
							<div>
								<div style={headerStyle}>
									{icon}
									{title}
								</div>
								<div style={{ color: "var(--vscode-charts-green)", paddingTop: 10 }}>
									<Markdown markdown={message.text} partial={message.partial} />
								</div>
							</div>
						)
					} else {
						return null // Don't render anything when we get a completion_result ask without text
					}
				case "followup":
					return (
						<>
							{title && (
								<div style={headerStyle}>
									{icon}
									{title}
								</div>
							)}
							<div className="flex flex-col gap-2 ml-6">
								<Markdown
									markdown={message.partial === true ? message?.text : followUpData?.question}
								/>
								<FollowUpSuggest
									suggestions={followUpData?.suggest}
									onSuggestionClick={onSuggestionClick}
									ts={message?.ts}
									onCancelAutoApproval={onFollowUpUnmount}
									isAnswered={isFollowUpAnswered}
								/>
							</div>
						</>
					)

				// kilocode_change begin
				case "condense":
					return (
						<>
							<div style={headerStyle}>
								<span
									className="codicon codicon-new-file"
									style={{
										color: normalColor,
										marginBottom: "-1.5px",
									}}></span>
								<span style={{ color: normalColor, fontWeight: "bold" }}>
									{t("kilocode:chat.condense.wantsToCondense")}
								</span>
							</div>
							<NewTaskPreview context={message.text || ""} />
						</>
					)

				case "payment_required_prompt": {
					return <LowCreditWarning message={message} />
				}
				case "invalid_model": {
					return <InvalidModelWarning message={message} isLast={isLast} />
				}
				case "report_bug":
					return (
						<>
							<div style={headerStyle}>
								<span
									className="codicon codicon-new-file"
									style={{
										color: normalColor,
										marginBottom: "-1.5px",
									}}></span>
								<span style={{ color: normalColor, fontWeight: "bold" }}>
									KiloCode wants to create a Github issue:
								</span>
							</div>
							<ReportBugPreview data={message.text || ""} />
						</>
					)
				// kilocode_change end
				case "auto_approval_max_req_reached": {
					return <AutoApprovedRequestLimitWarning message={message} />
				}
				default:
					return null
			}
	}
}<|MERGE_RESOLUTION|>--- conflicted
+++ resolved
@@ -1,8 +1,8 @@
-import React, { memo, useCallback, useEffect, useMemo, useRef, useState } from "react"
+import React, { memo, useCallback, useEffect, useMemo, useRef } from "react"
 import { useSize } from "react-use"
 import { useTranslation, Trans } from "react-i18next"
 import deepEqual from "fast-deep-equal"
-import { VSCodeBadge } from "@vscode/webview-ui-toolkit/react"
+import { VSCodeBadge, VSCodeButton } from "@vscode/webview-ui-toolkit/react" // kilocode_change: add VSCodeButton
 
 import type { ClineMessage, FollowUpData, SuggestionItem } from "@roo-code/types"
 
@@ -15,18 +15,10 @@
 import { vscode } from "@src/utils/vscode"
 import { removeLeadingNonAlphanumeric } from "@src/utils/removeLeadingNonAlphanumeric"
 import { getLanguageFromPath } from "@src/utils/getLanguageFromPath"
-<<<<<<< HEAD
-// import { Button } from "@src/components/ui" // kilocode_change
-=======
->>>>>>> 17ae7e2d
 
 import { ToolUseBlock, ToolUseBlockHeader } from "../common/ToolUseBlock"
 import UpdateTodoListToolBlock from "./UpdateTodoListToolBlock"
 import CodeAccordian from "../common/CodeAccordian"
-<<<<<<< HEAD
-import CodeBlock from "../kilocode/common/CodeBlock" // kilocode_change
-=======
->>>>>>> 17ae7e2d
 import MarkdownBlock from "../common/MarkdownBlock"
 import { ReasoningBlock } from "./ReasoningBlock"
 // import Thumbnails from "../common/Thumbnails" // kilocode_change
@@ -52,26 +44,17 @@
 import { AutoApprovedRequestLimitWarning } from "./AutoApprovedRequestLimitWarning"
 import { CondenseContextErrorRow, CondensingContextRow, ContextCondenseRow } from "./ContextCondenseRow"
 import CodebaseSearchResultsDisplay from "./CodebaseSearchResultsDisplay"
-import { cn } from "@/lib/utils"
 import { KiloChatRowUserFeedback } from "../kilocode/chat/KiloChatRowUserFeedback" // kilocode_change
 import { StandardTooltip } from "../ui" // kilocode_change
 import { FastApplyChatDisplay } from "./kilocode/FastApplyChatDisplay" // kilocode_change
 import { McpExecution } from "./McpExecution"
-<<<<<<< HEAD
 import { InvalidModelWarning } from "../kilocode/chat/InvalidModelWarning"
-=======
-import { ChatTextArea } from "./ChatTextArea"
-import { MAX_IMAGES_PER_MESSAGE } from "./ChatView"
-import { useSelectedModel } from "../ui/hooks/useSelectedModel"
 import {
 	ChevronRight,
 	ChevronDown,
 	Eye,
 	FileDiff,
 	ListTree,
-	User,
-	Edit,
-	Trash2,
 	MessageCircleQuestionMark,
 	SquareArrowOutUpRight,
 	FileCode2,
@@ -81,7 +64,6 @@
 	MessageCircle,
 } from "lucide-react"
 import { cn } from "@/lib/utils"
->>>>>>> 17ae7e2d
 
 interface ChatRowProps {
 	message: ClineMessage
@@ -161,19 +143,7 @@
 }: ChatRowContentProps) => {
 	const { t } = useTranslation()
 
-<<<<<<< HEAD
 	const { mcpServers, alwaysAllowMcp, currentCheckpoint } = useExtensionState()
-	const [isDiffErrorExpanded, setIsDiffErrorExpanded] = useState(false)
-	const [showCopySuccess, setShowCopySuccess] = useState(false)
-	const { copyWithFeedback } = useCopyToClipboard()
-=======
-	const { mcpServers, alwaysAllowMcp, currentCheckpoint, mode, apiConfiguration } = useExtensionState()
-	const { info: model } = useSelectedModel(apiConfiguration)
-	const [isEditing, setIsEditing] = useState(false)
-	const [editedContent, setEditedContent] = useState("")
-	const [editMode, setEditMode] = useState<Mode>(mode || "code")
-	const [editImages, setEditImages] = useState<string[]>([])
->>>>>>> 17ae7e2d
 
 	// Memoized callback to prevent re-renders caused by inline arrow functions.
 	const handleToggleExpand = useCallback(() => {
@@ -391,22 +361,6 @@
 										: t("chat:fileOperations.wantsToEdit")}
 							</span>
 						</div>
-<<<<<<< HEAD
-						<CodeAccordian
-							path={tool.path}
-							code={tool.content ?? tool.diff}
-							language="diff"
-							progressStatus={message.progressStatus}
-							isLoading={message.partial}
-							isExpanded={isExpanded}
-							onToggleExpand={handleToggleExpand}
-						/>
-						{
-							// kilocode_change start
-							tool.fastApplyResult && <FastApplyChatDisplay fastApplyResult={tool.fastApplyResult} />
-							// kilocode_change end
-						}
-=======
 						<div className="pl-6">
 							<CodeAccordian
 								path={tool.path}
@@ -417,8 +371,12 @@
 								isExpanded={isExpanded}
 								onToggleExpand={handleToggleExpand}
 							/>
-						</div>
->>>>>>> 17ae7e2d
+							{
+								// kilocode_change start
+								tool.fastApplyResult && <FastApplyChatDisplay fastApplyResult={tool.fastApplyResult} />
+								// kilocode_change end
+							}
+						</div>
 					</>
 				)
 			case "insertContent":
@@ -546,22 +504,6 @@
 									: t("chat:fileOperations.wantsToCreate")}
 							</span>
 						</div>
-<<<<<<< HEAD
-						<CodeAccordian
-							path={tool.path}
-							code={tool.content}
-							language={getLanguageFromPath(tool.path || "") || "log"}
-							isLoading={message.partial}
-							isExpanded={isExpanded}
-							onToggleExpand={handleToggleExpand}
-							onJumpToFile={() => vscode.postMessage({ type: "openFile", text: "./" + tool.path })}
-						/>
-						{
-							// kilocode_change start
-							tool.fastApplyResult && <FastApplyChatDisplay fastApplyResult={tool.fastApplyResult} />
-							// kilocode_change end
-						}
-=======
 						<div className="pl-6">
 							<CodeAccordian
 								path={tool.path}
@@ -572,8 +514,12 @@
 								onToggleExpand={handleToggleExpand}
 								onJumpToFile={() => vscode.postMessage({ type: "openFile", text: "./" + tool.path })}
 							/>
-						</div>
->>>>>>> 17ae7e2d
+							{
+								// kilocode_change start
+								tool.fastApplyResult && <FastApplyChatDisplay fastApplyResult={tool.fastApplyResult} />
+								// kilocode_change end
+							}
+						</div>
 					</>
 				)
 			case "readFile":
@@ -1095,7 +1041,6 @@
 								<div style={{ display: "flex", alignItems: "center", gap: "10px", flexGrow: 1 }}>
 									{icon}
 									{title}
-<<<<<<< HEAD
 									{
 										// kilocode_change start
 										!cost && usageMissing && (
@@ -1112,8 +1057,6 @@
 										style={{ opacity: cost !== null && cost !== undefined && cost > 0 ? 1 : 0 }}>
 										${Number(cost || 0)?.toFixed(4)}
 									</VSCodeBadge>
-=======
->>>>>>> 17ae7e2d
 								</div>
 								<div
 									className="text-xs text-vscode-dropdown-foreground border-vscode-dropdown-border/50 border px-1.5 py-0.5 rounded-lg"
@@ -1180,86 +1123,11 @@
 				case "user_feedback":
 					// kilocode_change start
 					return (
-<<<<<<< HEAD
 						<KiloChatRowUserFeedback
 							message={message}
 							isStreaming={isStreaming}
 							onChatReset={onChatReset}
 						/>
-=======
-						<div className="group">
-							<div style={headerStyle}>
-								<User className="w-4" aria-label="User icon" />
-								<span style={{ fontWeight: "bold" }}>{t("chat:feedback.youSaid")}</span>
-							</div>
-							<div
-								className={cn(
-									"ml-6 border rounded-sm overflow-hidden whitespace-pre-wrap",
-									isEditing
-										? "bg-vscode-editor-background text-vscode-editor-foreground"
-										: "cursor-text p-1 bg-vscode-editor-foreground/70 text-vscode-editor-background",
-								)}>
-								{isEditing ? (
-									<div className="flex flex-col gap-2">
-										<ChatTextArea
-											inputValue={editedContent}
-											setInputValue={setEditedContent}
-											sendingDisabled={false}
-											selectApiConfigDisabled={true}
-											placeholderText={t("chat:editMessage.placeholder")}
-											selectedImages={editImages}
-											setSelectedImages={setEditImages}
-											onSend={handleSaveEdit}
-											onSelectImages={handleSelectImages}
-											shouldDisableImages={!model?.supportsImages}
-											mode={editMode}
-											setMode={setEditMode}
-											modeShortcutText=""
-											isEditMode={true}
-											onCancel={handleCancelEdit}
-										/>
-									</div>
-								) : (
-									<div className="flex justify-between">
-										<div
-											className="flex-grow px-2 py-1 wrap-anywhere rounded-lg transition-colors"
-											onClick={(e) => {
-												e.stopPropagation()
-												if (!isStreaming) {
-													handleEditClick()
-												}
-											}}
-											title={t("chat:queuedMessages.clickToEdit")}>
-											<Mention text={message.text} withShadow />
-										</div>
-										<div className="flex gap-2 pr-1">
-											<div
-												className="cursor-pointer shrink-0 opacity-0 group-hover:opacity-100 transition-opacity"
-												style={{ visibility: isStreaming ? "hidden" : "visible" }}
-												onClick={(e) => {
-													e.stopPropagation()
-													handleEditClick()
-												}}>
-												<Edit className="w-4" aria-label="Edit message icon" />
-											</div>
-											<div
-												className="cursor-pointer shrink-0 opacity-0 group-hover:opacity-100 transition-opacity"
-												style={{ visibility: isStreaming ? "hidden" : "visible" }}
-												onClick={(e) => {
-													e.stopPropagation()
-													vscode.postMessage({ type: "deleteMessage", value: message.ts })
-												}}>
-												<Trash2 className="w-4" aria-label="Delete message icon" />
-											</div>
-										</div>
-									</div>
-								)}
-								{!isEditing && message.images && message.images.length > 0 && (
-									<Thumbnails images={message.images} style={{ marginTop: "8px" }} />
-								)}
-							</div>
-						</div>
->>>>>>> 17ae7e2d
 					)
 				// kilocode_change end
 				case "user_feedback_diff":
