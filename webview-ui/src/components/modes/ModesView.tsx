--- conflicted
+++ resolved
@@ -1579,10 +1579,6 @@
 					</div>
 				</div>
 			)}
-<<<<<<< HEAD
-			{/* kilocode_change */}
-			<BottomControls />
-=======
 
 			{/* Delete Mode Confirmation Dialog */}
 			<DeleteModeDialog
@@ -1600,7 +1596,9 @@
 					}
 				}}
 			/>
->>>>>>> 39ab0067
+
+			{/* kilocode_change */}
+			<BottomControls />
 		</Tab>
 	)
 }
