import React, { useState, useEffect, useMemo, useCallback } from "react"
import {
	VSCodeButton,
	VSCodeTextArea,
	VSCodeDropdown,
	VSCodeOption,
	VSCodeTextField,
	VSCodeCheckbox,
	VSCodeRadioGroup,
	VSCodeRadio,
} from "@vscode/webview-ui-toolkit/react"
import { useExtensionState } from "../../context/ExtensionStateContext"
import {
	Mode,
	PromptComponent,
	getRoleDefinition,
	getCustomInstructions,
	getAllModes,
	ModeConfig,
	GroupEntry,
} from "../../../../src/shared/modes"
import { CustomModeSchema } from "../../../../src/core/config/CustomModesSchema"
import {
	supportPrompt,
	SupportPromptType,
	supportPromptLabels,
	supportPromptDescriptions,
} from "../../../../src/shared/support-prompt"

import { TOOL_GROUPS, GROUP_DISPLAY_NAMES, ToolGroup } from "../../../../src/shared/tool-groups"
import { vscode } from "../../utils/vscode"
import { Tab, TabContent, TabHeader } from "../common/Tab"
import i18next from "i18next"

// Get all available groups that should show in prompts view
const availableGroups = (Object.keys(TOOL_GROUPS) as ToolGroup[]).filter((group) => !TOOL_GROUPS[group].alwaysAvailable)

type ModeSource = "global" | "project"

type PromptsViewProps = {
	onDone: () => void
}

// Helper to get group name regardless of format
function getGroupName(group: GroupEntry): ToolGroup {
	return Array.isArray(group) ? group[0] : group
}

const PromptsView = ({ onDone }: PromptsViewProps) => {
	const {
		customModePrompts,
		customSupportPrompts,
		listApiConfigMeta,
		currentApiConfigName,
		enhancementApiConfigId,
		setEnhancementApiConfigId,
		mode,
		customInstructions,
		setCustomInstructions,
		customModes,
		enableCustomModeCreation,
		setEnableCustomModeCreation,
	} = useExtensionState()

	// Memoize modes to preserve array order
	const modes = useMemo(() => getAllModes(customModes), [customModes])

	const [testPrompt, setTestPrompt] = useState("")
	const [isEnhancing, setIsEnhancing] = useState(false)
	const [isDialogOpen, setIsDialogOpen] = useState(false)
	const [selectedPromptContent, setSelectedPromptContent] = useState("")
	const [selectedPromptTitle, setSelectedPromptTitle] = useState("")
	const [isToolsEditMode, setIsToolsEditMode] = useState(false)
	const [showConfigMenu, setShowConfigMenu] = useState(false)
	const [isCreateModeDialogOpen, setIsCreateModeDialogOpen] = useState(false)
	const [activeSupportTab, setActiveSupportTab] = useState<SupportPromptType>("ENHANCE")
	const [isSystemPromptDisclosureOpen, setIsSystemPromptDisclosureOpen] = useState(false)

	// Direct update functions
	const updateAgentPrompt = useCallback(
		(mode: Mode, promptData: PromptComponent) => {
			const existingPrompt = customModePrompts?.[mode] as PromptComponent
			const updatedPrompt = { ...existingPrompt, ...promptData }

			// Only include properties that differ from defaults
			if (updatedPrompt.roleDefinition === getRoleDefinition(mode)) {
				delete updatedPrompt.roleDefinition
			}

			vscode.postMessage({
				type: "updatePrompt",
				promptMode: mode,
				customPrompt: updatedPrompt,
			})
		},
		[customModePrompts],
	)

	const updateCustomMode = useCallback((slug: string, modeConfig: ModeConfig) => {
		const source = modeConfig.source || "global"
		vscode.postMessage({
			type: "updateCustomMode",
			slug,
			modeConfig: {
				...modeConfig,
				source, // Ensure source is set
			},
		})
	}, [])

	// Helper function to find a mode by slug
	const findModeBySlug = useCallback(
		(searchSlug: string, modes: readonly ModeConfig[] | undefined): ModeConfig | undefined => {
			if (!modes) return undefined
			const isModeWithSlug = (mode: ModeConfig): mode is ModeConfig => mode.slug === searchSlug
			return modes.find(isModeWithSlug)
		},
		[],
	)

	const switchMode = useCallback((slug: string) => {
		vscode.postMessage({
			type: "mode",
			text: slug,
		})
	}, [])

	// Handle mode switching with explicit state initialization
	const handleModeSwitch = useCallback(
		(modeConfig: ModeConfig) => {
			if (modeConfig.slug === mode) return // Prevent unnecessary updates

			// First switch the mode
			switchMode(modeConfig.slug)

			// Exit tools edit mode when switching modes
			setIsToolsEditMode(false)
		},
		[mode, switchMode, setIsToolsEditMode],
	)

	// Helper function to get current mode's config
	const getCurrentMode = useCallback((): ModeConfig | undefined => {
		const findMode = (m: ModeConfig): boolean => m.slug === mode
		return customModes?.find(findMode) || modes.find(findMode)
	}, [mode, customModes, modes])

	// Helper function to safely access mode properties
	const getModeProperty = <T extends keyof ModeConfig>(
		mode: ModeConfig | undefined,
		property: T,
	): ModeConfig[T] | undefined => {
		return mode?.[property]
	}

	// State for create mode dialog
	const [newModeName, setNewModeName] = useState("")
	const [newModeSlug, setNewModeSlug] = useState("")
	const [newModeRoleDefinition, setNewModeRoleDefinition] = useState("")
	const [newModeCustomInstructions, setNewModeCustomInstructions] = useState("")
	const [newModeGroups, setNewModeGroups] = useState<GroupEntry[]>(availableGroups)
	const [newModeSource, setNewModeSource] = useState<ModeSource>("global")

	// Field-specific error states
	const [nameError, setNameError] = useState<string>("")
	const [slugError, setSlugError] = useState<string>("")
	const [roleDefinitionError, setRoleDefinitionError] = useState<string>("")
	const [groupsError, setGroupsError] = useState<string>("")

	// Helper to reset form state
	const resetFormState = useCallback(() => {
		// Reset form fields
		setNewModeName("")
		setNewModeSlug("")
		setNewModeGroups(availableGroups)
		setNewModeRoleDefinition("")
		setNewModeCustomInstructions("")
		setNewModeSource("global")
		// Reset error states
		setNameError("")
		setSlugError("")
		setRoleDefinitionError("")
		setGroupsError("")
	}, [])

	// Reset form fields when dialog opens
	useEffect(() => {
		if (isCreateModeDialogOpen) {
			resetFormState()
		}
	}, [isCreateModeDialogOpen, resetFormState])

	// Helper function to generate a unique slug from a name
	const generateSlug = useCallback((name: string, attempt = 0): string => {
		const baseSlug = name
			.toLowerCase()
			.replace(/[^a-z0-9-]+/g, "-")
			.replace(/^-+|-+$/g, "")
		return attempt === 0 ? baseSlug : `${baseSlug}-${attempt}`
	}, [])

	// Handler for name changes
	const handleNameChange = useCallback(
		(name: string) => {
			setNewModeName(name)
			setNewModeSlug(generateSlug(name))
		},
		[generateSlug],
	)

	const handleCreateMode = useCallback(() => {
		// Clear previous errors
		setNameError("")
		setSlugError("")
		setRoleDefinitionError("")
		setGroupsError("")

		const source = newModeSource
		const newMode: ModeConfig = {
			slug: newModeSlug,
			name: newModeName,
			roleDefinition: newModeRoleDefinition.trim(),
			customInstructions: newModeCustomInstructions.trim() || undefined,
			groups: newModeGroups,
			source,
		}

		// Validate the mode against the schema
		const result = CustomModeSchema.safeParse(newMode)
		if (!result.success) {
			// Map Zod errors to specific fields
			result.error.errors.forEach((error) => {
				const field = error.path[0] as string
				const message = error.message

				switch (field) {
					case "name":
						setNameError(message)
						break
					case "slug":
						setSlugError(message)
						break
					case "roleDefinition":
						setRoleDefinitionError(message)
						break
					case "groups":
						setGroupsError(message)
						break
				}
			})
			return
		}

		updateCustomMode(newModeSlug, newMode)
		switchMode(newModeSlug)
		setIsCreateModeDialogOpen(false)
		resetFormState()
		// eslint-disable-next-line react-hooks/exhaustive-deps
	}, [
		newModeName,
		newModeSlug,
		newModeRoleDefinition,
		newModeCustomInstructions,
		newModeGroups,
		newModeSource,
		updateCustomMode,
	])

	const isNameOrSlugTaken = useCallback(
		(name: string, slug: string) => {
			return modes.some((m) => m.slug === slug || m.name === name)
		},
		[modes],
	)

	const openCreateModeDialog = useCallback(() => {
		const baseNamePrefix = "New Custom Mode"
		// Find unique name and slug
		let attempt = 0
		let name = baseNamePrefix
		let slug = generateSlug(name)
		while (isNameOrSlugTaken(name, slug)) {
			attempt++
			name = `${baseNamePrefix} ${attempt + 1}`
			slug = generateSlug(name)
		}
		setNewModeName(name)
		setNewModeSlug(slug)
		setIsCreateModeDialogOpen(true)
	}, [generateSlug, isNameOrSlugTaken])

	// Handler for group checkbox changes
	const handleGroupChange = useCallback(
		(group: ToolGroup, isCustomMode: boolean, customMode: ModeConfig | undefined) =>
			(e: Event | React.FormEvent<HTMLElement>) => {
				if (!isCustomMode) return // Prevent changes to built-in modes
				const target = (e as CustomEvent)?.detail?.target || (e.target as HTMLInputElement)
				const checked = target.checked
				const oldGroups = customMode?.groups || []
				let newGroups: GroupEntry[]
				if (checked) {
					newGroups = [...oldGroups, group]
				} else {
					newGroups = oldGroups.filter((g) => getGroupName(g) !== group)
				}
				if (customMode) {
					const source = customMode.source || "global"
					updateCustomMode(customMode.slug, {
						...customMode,
						groups: newGroups,
						source,
					})
				}
			},
		[updateCustomMode],
	)

	// Handle clicks outside the config menu
	useEffect(() => {
		const handleClickOutside = (event: MouseEvent) => {
			if (showConfigMenu) {
				setShowConfigMenu(false)
			}
		}

		document.addEventListener("click", handleClickOutside)
		return () => document.removeEventListener("click", handleClickOutside)
	}, [showConfigMenu])

	// Add effect to sync enableCustomModeCreation with backend
	useEffect(() => {
		if (enableCustomModeCreation !== undefined) {
			// Send the value to the extension's global state
			vscode.postMessage({
				type: "enableCustomModeCreation", // Using dedicated message type
				bool: enableCustomModeCreation,
			})
		}
	}, [enableCustomModeCreation])

	useEffect(() => {
		const handler = (event: MessageEvent) => {
			const message = event.data
			if (message.type === "enhancedPrompt") {
				if (message.text) {
					setTestPrompt(message.text)
				}
				setIsEnhancing(false)
			} else if (message.type === "systemPrompt") {
				if (message.text) {
					setSelectedPromptContent(message.text)
					setSelectedPromptTitle(`System Prompt (${message.mode} mode)`)
					setIsDialogOpen(true)
				}
			}
		}

		window.addEventListener("message", handler)
		return () => window.removeEventListener("message", handler)
	}, [])

	const updateSupportPrompt = (type: SupportPromptType, value: string | undefined) => {
		vscode.postMessage({
			type: "updateSupportPrompt",
			values: {
				[type]: value,
			},
		})
	}

	const handleAgentReset = (modeSlug: string, type: "roleDefinition" | "customInstructions") => {
		// Only reset for built-in modes
		const existingPrompt = customModePrompts?.[modeSlug] as PromptComponent
		const updatedPrompt = { ...existingPrompt }
		delete updatedPrompt[type] // Remove the field entirely to ensure it reloads from defaults

		vscode.postMessage({
			type: "updatePrompt",
			promptMode: modeSlug,
			customPrompt: updatedPrompt,
		})
	}

	const handleSupportReset = (type: SupportPromptType) => {
		vscode.postMessage({
			type: "resetSupportPrompt",
			text: type,
		})
	}

	const getSupportPromptValue = (type: SupportPromptType): string => {
		return supportPrompt.get(customSupportPrompts, type)
	}

	const handleTestEnhancement = () => {
		if (!testPrompt.trim()) return

		setIsEnhancing(true)
		vscode.postMessage({
			type: "enhancePrompt",
			text: testPrompt,
		})
	}

	return (
		<Tab>
			<TabHeader className="flex justify-between items-center">
				<h3 className="text-vscode-foreground m-0">Prompts</h3>
				<VSCodeButton onClick={onDone}>Done</VSCodeButton>
			</TabHeader>

			<TabContent>
<<<<<<< HEAD
				<div className="pb-5 border-b border-vscode-input-border">
					<div className="mb-5">
						<div className="font-bold mb-1">Preferred Language</div>
						<Popover open={open} onOpenChange={setOpen}>
							<PopoverTrigger asChild>
								<Button
									variant="combobox"
									role="combobox"
									aria-expanded={open}
									className="w-full justify-between">
									{preferredLanguage ?? "Select language..."}
									<CaretSortIcon className="opacity-50" />
								</Button>
							</PopoverTrigger>
							<PopoverContent align="start" className="p-0">
								<Command>
									<CommandInput placeholder="Search language..." className="h-9" />
									<CommandList>
										<CommandGroup>
											{[
												{ value: "English", label: "English" },
												{ value: "Arabic", label: "Arabic - العربية" },
												{
													value: "Brazilian Portuguese",
													label: "Portuguese - Português (Brasil)",
												},
												{ value: "Catalan", label: "Catalan - Català" },
												{ value: "Czech", label: "Czech - Čeština" },
												{ value: "French", label: "French - Français" },
												{ value: "German", label: "German - Deutsch" },
												{ value: "Hindi", label: "Hindi - हिन्दी" },
												{ value: "Hungarian", label: "Hungarian - Magyar" },
												{ value: "Italian", label: "Italian - Italiano" },
												{ value: "Japanese", label: "Japanese - 日本語" },
												{ value: "Korean", label: "Korean - 한국어" },
												{ value: "Polish", label: "Polish - Polski" },
												{ value: "Portuguese", label: "Portuguese - Português (Portugal)" },
												{ value: "Russian", label: "Russian - Русский" },
												{ value: "Simplified Chinese", label: "Simplified Chinese - 简体中文" },
												{ value: "Spanish", label: "Spanish - Español" },
												{
													value: "Traditional Chinese",
													label: "Traditional Chinese - 繁體中文",
												},
												{ value: "Turkish", label: "Turkish - Türkçe" },
											].map((language) => (
												<CommandItem
													key={language.value}
													value={language.value}
													onSelect={(value) => {
														setPreferredLanguage(value)
														vscode.postMessage({
															type: "preferredLanguage",
															text: value,
														})
														setOpen(false)
													}}>
													{language.label}
													<CheckIcon
														className={cn(
															"ml-auto",
															preferredLanguage === language.value
																? "opacity-100"
																: "opacity-0",
														)}
													/>
												</CommandItem>
											))}
										</CommandGroup>
									</CommandList>
								</Command>
								<div className="border-t border-[var(--vscode-input-border)]">
									<button
										className="w-full px-2 py-1.5 text-sm text-left hover:bg-[var(--vscode-list-hoverBackground)]"
										onClick={() => {
											setIsCustomLanguage(true)
											setOpen(false)
										}}>
										+ Choose another language
									</button>
								</div>
							</PopoverContent>
						</Popover>
						<p className="text-xs mt-1.5 text-vscode-descriptionForeground">
							Select the language that Kilo Code should use for communication.
						</p>
					</div>

					<div className="font-bold mb-1">Custom Instructions for All Modes</div>
					<div className="text-sm text-vscode-descriptionForeground mb-2">
						These instructions apply to all modes. They provide a base set of behaviors that can be enhanced
						by mode-specific instructions below.
					</div>
					<VSCodeTextArea
						value={customInstructions ?? ""}
						onChange={(e) => {
							const value =
								(e as CustomEvent)?.detail?.target?.value ||
								((e as any).target as HTMLTextAreaElement).value
							setCustomInstructions(value || undefined)
							vscode.postMessage({
								type: "customInstructions",
								text: value.trim() || undefined,
							})
						}}
						rows={4}
						resize="vertical"
						className="w-full"
						data-testid="global-custom-instructions-textarea"
					/>
					<div className="text-xs text-vscode-descriptionForeground mt-1.5 mb-10">
						Instructions can also be loaded from{" "}
						<span
							className="text-vscode-textLink-foreground cursor-pointer underline"
							onClick={() =>
								vscode.postMessage({
									type: "openFile",
									text: "./.clinerules",
									values: {
										create: true,
										content: "",
									},
								})
							}>
							.clinerules
						</span>{" "}
						in your workspace.
					</div>
				</div>
				<div className="mt-5">
=======
				<div>
>>>>>>> 99f64cad
					<div onClick={(e) => e.stopPropagation()} className="flex justify-between items-center mb-3">
						<h3 className="text-vscode-foreground m-0">Modes</h3>
						<div className="flex gap-2">
							<VSCodeButton appearance="icon" onClick={openCreateModeDialog} title="Create new mode">
								<span className="codicon codicon-add"></span>
							</VSCodeButton>
							<div className="relative inline-block">
								<VSCodeButton
									appearance="icon"
									title="Edit modes configuration"
									className="flex"
									onClick={(e: React.MouseEvent) => {
										e.preventDefault()
										e.stopPropagation()
										setShowConfigMenu((prev) => !prev)
									}}
									onBlur={() => {
										// Add slight delay to allow menu item clicks to register
										setTimeout(() => setShowConfigMenu(false), 200)
									}}>
									<span className="codicon codicon-json"></span>
								</VSCodeButton>
								{showConfigMenu && (
									<div
										onClick={(e) => e.stopPropagation()}
										onMouseDown={(e) => e.stopPropagation()}
										className="absolute top-full right-0 w-[200px] mt-1 bg-vscode-editor-background border border-vscode-input-border rounded shadow-md z-[1000]">
										<div
											className="p-2 cursor-pointer text-vscode-foreground text-sm"
											onMouseDown={(e) => {
												e.preventDefault() // Prevent blur
												vscode.postMessage({
													type: "openCustomModesSettings",
												})
												setShowConfigMenu(false)
											}}
											onClick={(e) => e.preventDefault()}>
											Edit Global Modes
										</div>
										<div
											className="p-2 cursor-pointer text-vscode-foreground text-sm border-t border-vscode-input-border"
											onMouseDown={(e) => {
												e.preventDefault() // Prevent blur
												vscode.postMessage({
													type: "openFile",
													text: "./.roomodes",
													values: {
														create: true,
														content: JSON.stringify({ customModes: [] }, null, 2),
													},
												})
												setShowConfigMenu(false)
											}}
											onClick={(e) => e.preventDefault()}>
											Edit Project Modes (.roomodes)
										</div>
									</div>
								)}
							</div>
						</div>
					</div>

					<div className="text-sm text-vscode-descriptionForeground mb-3">
						Hit the + to create a new custom mode, or just ask Kilo Code in chat to create one for you!
					</div>

					<div className="flex gap-2 items-center mb-3 flex-wrap py-1">
						{modes.map((modeConfig) => {
							const isActive = mode === modeConfig.slug
							return (
								<button
									key={modeConfig.slug}
									data-testid={`${modeConfig.slug}-tab`}
									data-active={isActive ? "true" : "false"}
									onClick={() => handleModeSwitch(modeConfig)}
									className={`px-2 py-1 border-none rounded cursor-pointer font-bold ${
										isActive
											? "bg-vscode-button-background text-vscode-button-foreground opacity-100"
											: "bg-transparent text-vscode-foreground opacity-80"
									}`}>
									{modeConfig.name}
								</button>
							)
						})}
					</div>
				</div>

				<div style={{ marginBottom: "20px" }}>
					{/* Only show name and delete for custom modes */}
					{mode && findModeBySlug(mode, customModes) && (
						<div className="flex gap-3 mb-4">
							<div className="flex-1">
								<div className="font-bold mb-1">Name</div>
								<div className="flex gap-2">
									<VSCodeTextField
										value={getModeProperty(findModeBySlug(mode, customModes), "name") ?? ""}
										onChange={(e: Event | React.FormEvent<HTMLElement>) => {
											const target =
												(e as CustomEvent)?.detail?.target ||
												((e as any).target as HTMLInputElement)
											const customMode = findModeBySlug(mode, customModes)
											if (customMode) {
												updateCustomMode(mode, {
													...customMode,
													name: target.value,
													source: customMode.source || "global",
												})
											}
										}}
										className="w-full"
									/>
									<VSCodeButton
										appearance="icon"
										title="Delete mode"
										onClick={() => {
											vscode.postMessage({
												type: "deleteCustomMode",
												slug: mode,
											})
										}}>
										<span className="codicon codicon-trash"></span>
									</VSCodeButton>
								</div>
							</div>
						</div>
					)}
					<div style={{ marginBottom: "16px" }}>
						<div className="flex justify-between items-center mb-1">
							<div className="font-bold">Role Definition</div>
							{!findModeBySlug(mode, customModes) && (
								<VSCodeButton
									appearance="icon"
									onClick={() => {
										const currentMode = getCurrentMode()
										if (currentMode?.slug) {
											handleAgentReset(currentMode.slug, "roleDefinition")
										}
									}}
									title="Reset to default"
									data-testid="role-definition-reset">
									<span className="codicon codicon-discard"></span>
								</VSCodeButton>
							)}
						</div>
						<div className="text-sm text-vscode-descriptionForeground mb-2">
							Define Kilo Code's expertise and personality for this mode. This description shapes how Kilo
							Code presents itself and approaches tasks.
						</div>
						<VSCodeTextArea
							value={(() => {
								const customMode = findModeBySlug(mode, customModes)
								const prompt = customModePrompts?.[mode] as PromptComponent
								return customMode?.roleDefinition ?? prompt?.roleDefinition ?? getRoleDefinition(mode)
							})()}
							onChange={(e) => {
								const value =
									(e as CustomEvent)?.detail?.target?.value ||
									((e as any).target as HTMLTextAreaElement).value
								const customMode = findModeBySlug(mode, customModes)
								if (customMode) {
									// For custom modes, update the JSON file
									updateCustomMode(mode, {
										...customMode,
										roleDefinition: value.trim() || "",
										source: customMode.source || "global",
									})
								} else {
									// For built-in modes, update the prompts
									updateAgentPrompt(mode, {
										roleDefinition: value.trim() || undefined,
									})
								}
							}}
							rows={4}
							resize="vertical"
							style={{ width: "100%" }}
							data-testid={`${getCurrentMode()?.slug || "code"}-prompt-textarea`}
						/>
					</div>
					{/* Mode settings */}
					<>
						<div style={{ marginBottom: "12px" }}>
							<div style={{ fontWeight: "bold", marginBottom: "4px" }}>API Configuration</div>
							<div style={{ marginBottom: "8px" }}>
								<VSCodeDropdown
									value={currentApiConfigName || ""}
									onChange={(e: any) => {
										const value = e.detail?.target?.value || e.target?.value
										vscode.postMessage({
											type: "loadApiConfiguration",
											text: value,
										})
									}}
									className="w-full">
									{(listApiConfigMeta || []).map((config) => (
										<VSCodeOption key={config.id} value={config.name}>
											{config.name}
										</VSCodeOption>
									))}
								</VSCodeDropdown>
								<div className="text-xs mt-1.5 text-vscode-descriptionForeground">
									Select which API configuration to use for this mode
								</div>
							</div>
						</div>

						{/* Show tools for all modes */}
						<div className="mb-4">
							<div className="flex justify-between items-center mb-1">
								<div className="font-bold">Available Tools</div>
								{findModeBySlug(mode, customModes) && (
									<VSCodeButton
										appearance="icon"
										onClick={() => setIsToolsEditMode(!isToolsEditMode)}
										title={isToolsEditMode ? "Done editing" : "Edit tools"}>
										<span
											className={`codicon codicon-${isToolsEditMode ? "check" : "edit"}`}></span>
									</VSCodeButton>
								)}
							</div>
							{!findModeBySlug(mode, customModes) && (
								<div className="text-sm text-vscode-descriptionForeground mb-2">
									Tools for built-in modes cannot be modified
								</div>
							)}
							{isToolsEditMode && findModeBySlug(mode, customModes) ? (
								<div className="grid grid-cols-[repeat(auto-fill,minmax(200px,1fr))] gap-2">
									{availableGroups.map((group) => {
										const currentMode = getCurrentMode()
										const isCustomMode = findModeBySlug(mode, customModes)
										const customMode = isCustomMode
										const isGroupEnabled = isCustomMode
											? customMode?.groups?.some((g) => getGroupName(g) === group)
											: currentMode?.groups?.some((g) => getGroupName(g) === group)

										return (
											<VSCodeCheckbox
												key={group}
												checked={isGroupEnabled}
												onChange={handleGroupChange(group, Boolean(isCustomMode), customMode)}
												disabled={!isCustomMode}>
												{GROUP_DISPLAY_NAMES[group]}
												{group === "edit" && (
													<div className="text-xs text-vscode-descriptionForeground mt-0.5">
														Allowed files:{" "}
														{(() => {
															const currentMode = getCurrentMode()
															const editGroup = currentMode?.groups?.find(
																(g) =>
																	Array.isArray(g) &&
																	g[0] === "edit" &&
																	g[1]?.fileRegex,
															)
															if (!Array.isArray(editGroup)) return "all files"
															return (
																editGroup[1].description ||
																`/${editGroup[1].fileRegex}/`
															)
														})()}
													</div>
												)}
											</VSCodeCheckbox>
										)
									})}
								</div>
							) : (
								<div className="text-sm text-vscode-foreground mb-2 leading-relaxed">
									{(() => {
										const currentMode = getCurrentMode()
										const enabledGroups = currentMode?.groups || []
										return enabledGroups
											.map((group) => {
												const groupName = getGroupName(group)
												const displayName = GROUP_DISPLAY_NAMES[groupName]
												if (Array.isArray(group) && group[1]?.fileRegex) {
													const description =
														group[1].description || `/${group[1].fileRegex}/`
													return `${displayName} (${description})`
												}
												return displayName
											})
											.join(", ")
									})()}
								</div>
							)}
						</div>
					</>

					{/* Role definition for both built-in and custom modes */}
					<div style={{ marginBottom: "8px" }}>
						<div
							style={{
								display: "flex",
								justifyContent: "space-between",
								alignItems: "center",
								marginBottom: "4px",
							}}>
							<div style={{ fontWeight: "bold" }}>Mode-specific Custom Instructions (optional)</div>
							{!findModeBySlug(mode, customModes) && (
								<VSCodeButton
									appearance="icon"
									onClick={() => {
										const currentMode = getCurrentMode()
										if (currentMode?.slug) {
											handleAgentReset(currentMode.slug, "customInstructions")
										}
									}}
									title="Reset to default"
									data-testid="custom-instructions-reset">
									<span className="codicon codicon-discard"></span>
								</VSCodeButton>
							)}
						</div>
						<div
							style={{
								fontSize: "13px",
								color: "var(--vscode-descriptionForeground)",
								marginBottom: "8px",
							}}>
							Add behavioral guidelines specific to {getCurrentMode()?.name || "Code"} mode.
						</div>
						<VSCodeTextArea
							value={(() => {
								const customMode = findModeBySlug(mode, customModes)
								const prompt = customModePrompts?.[mode] as PromptComponent
								return (
									customMode?.customInstructions ??
									prompt?.customInstructions ??
									getCustomInstructions(mode, customModes)
								)
							})()}
							onChange={(e) => {
								const value =
									(e as CustomEvent)?.detail?.target?.value ||
									((e as any).target as HTMLTextAreaElement).value
								const customMode = findModeBySlug(mode, customModes)
								if (customMode) {
									// For custom modes, update the JSON file
									updateCustomMode(mode, {
										...customMode,
										customInstructions: value.trim() || undefined,
										source: customMode.source || "global",
									})
								} else {
									// For built-in modes, update the prompts
									const existingPrompt = customModePrompts?.[mode] as PromptComponent
									updateAgentPrompt(mode, {
										...existingPrompt,
										customInstructions: value.trim(),
									})
								}
							}}
							rows={4}
							resize="vertical"
							style={{ width: "100%" }}
							data-testid={`${getCurrentMode()?.slug || "code"}-custom-instructions-textarea`}
						/>
						<div
							style={{
								fontSize: "12px",
								color: "var(--vscode-descriptionForeground)",
								marginTop: "5px",
							}}>
							Custom instructions specific to {getCurrentMode()?.name || "Code"} mode can also be loaded
							from{" "}
							<span
								style={{
									color: "var(--vscode-textLink-foreground)",
									cursor: "pointer",
									textDecoration: "underline",
								}}
								onClick={() => {
									const currentMode = getCurrentMode()
									if (!currentMode) return

									// Open or create an empty file
									vscode.postMessage({
										type: "openFile",
										text: `./.clinerules-${currentMode.slug}`,
										values: {
											create: true,
											content: "",
										},
									})
								}}>
								.clinerules-{getCurrentMode()?.slug || "code"}
							</span>{" "}
							in your workspace.
						</div>
					</div>
				</div>

				<div
					style={{
						paddingBottom: "40px",
						marginBottom: "20px",
						borderBottom: "1px solid var(--vscode-input-border)",
					}}>
					<div style={{ display: "flex", gap: "8px" }}>
						<VSCodeButton
							appearance="primary"
							onClick={() => {
								const currentMode = getCurrentMode()
								if (currentMode) {
									vscode.postMessage({
										type: "getSystemPrompt",
										mode: currentMode.slug,
									})
								}
							}}
							data-testid="preview-prompt-button">
							Preview System Prompt
						</VSCodeButton>
						<VSCodeButton
							appearance="icon"
							title="Copy system prompt to clipboard"
							onClick={() => {
								const currentMode = getCurrentMode()
								if (currentMode) {
									vscode.postMessage({
										type: "copySystemPrompt",
										mode: currentMode.slug,
									})
								}
							}}
							data-testid="copy-prompt-button">
							<span className="codicon codicon-copy"></span>
						</VSCodeButton>
					</div>

					{/*
						NOTE: This setting is placed in PromptsView rather than SettingsView since it
						directly affects the functionality related to modes and custom mode creation,
						which are managed in this component. This is an intentional deviation from
						the standard pattern described in cline_docs/settings.md.
					*/}
					<div className="mt-12">
						<VSCodeCheckbox
							checked={enableCustomModeCreation ?? true}
							onChange={(e: any) => {
								// Just update the local state through React context
								// The React context will update the global state
								setEnableCustomModeCreation(e.target.checked)
							}}>
							<span style={{ fontWeight: "500" }}>Enable Custom Mode Creation Through Prompts</span>
						</VSCodeCheckbox>
						<p
							style={{
								fontSize: "12px",
								marginTop: "5px",
								color: "var(--vscode-descriptionForeground)",
							}}>
							When enabled, Roo allows you to create custom modes using prompts like ‘Make me a custom
							mode that…’. Disabling this reduces your system prompt by about 700 tokens when this feature
							isn’t needed. When disabled you can still manually create custom modes using the + button
							above or by editing the related config JSON.
						</p>
					</div>

					{/* Custom System Prompt Disclosure */}
					<div className="mt-12">
						<button
							onClick={() => setIsSystemPromptDisclosureOpen(!isSystemPromptDisclosureOpen)}
							className="flex items-center text-xs text-vscode-foreground hover:text-vscode-textLink-foreground focus:outline-none"
							aria-expanded={isSystemPromptDisclosureOpen}>
							<span
								className={`codicon codicon-${isSystemPromptDisclosureOpen ? "chevron-down" : "chevron-right"} mr-1`}></span>
							<span>Advanced: Override System Prompt</span>
						</button>

						{isSystemPromptDisclosureOpen && (
							<div className="text-xs text-vscode-descriptionForeground mt-2 ml-5">
								You can completely replace the system prompt for this mode (aside from the role
								definition and custom instructions) by creating a file at{" "}
								<span
									className="text-vscode-textLink-foreground cursor-pointer underline"
									onClick={() => {
										const currentMode = getCurrentMode()
										if (!currentMode) return

										// Open or create an empty file
										vscode.postMessage({
											type: "openFile",
											text: `./.roo/system-prompt-${currentMode.slug}`,
											values: {
												create: true,
												content: "",
											},
										})
									}}>
									.roo/system-prompt-{getCurrentMode()?.slug || "code"}
								</span>{" "}
								in your workspace. This is a very advanced feature that bypasses built-in safeguards and
								consistency checks (especially around tool usage), so be careful!
							</div>
						)}
					</div>
				</div>

<<<<<<< HEAD
					{/*
			NOTE: This setting is placed in PromptsView rather than SettingsView since it
			directly affects the functionality related to modes and custom mode creation,
			which are managed in this component. This is an intentional deviation from
			the standard pattern described in cline_docs/settings.md.
	*/}
					<div className="mb-4 mt-4">
						<VSCodeCheckbox
							checked={enableCustomModeCreation ?? true}
							onChange={(e: any) => {
								// Just update the local state through React context
								// The React context will update the global state
								setEnableCustomModeCreation(e.target.checked)
							}}>
							<span style={{ fontWeight: "500" }}>Enable Custom Mode Creation Through Prompts</span>
						</VSCodeCheckbox>
						<p
							style={{
								fontSize: "12px",
								marginTop: "5px",
								color: "var(--vscode-descriptionForeground)",
							}}>
							When enabled, Kilo Code allows you to create custom modes using prompts like ‘Make me a
							custom mode that…’. Disabling this reduces your system prompt by about 700 tokens when this
							feature isn’t needed. When disabled you can still manually create custom modes using the +
							button above or by editing the related config JSON.
						</p>
=======
				<div className="pb-5 border-b border-vscode-input-border">
					<h3 style={{ color: "var(--vscode-foreground)", marginBottom: "12px" }}>
						Custom Instructions for All Modes
					</h3>

					<div className="text-sm text-vscode-descriptionForeground mb-2">
						These instructions apply to all modes. They provide a base set of behaviors that can be enhanced
						by mode-specific instructions below.
						<br />
						If you would like Roo to think and speak in a different language than your editor display
						language ({i18next.language}), you can specify it here.
					</div>
					<VSCodeTextArea
						value={customInstructions ?? ""}
						onChange={(e) => {
							const value =
								(e as CustomEvent)?.detail?.target?.value ||
								((e as any).target as HTMLTextAreaElement).value
							setCustomInstructions(value || undefined)
							vscode.postMessage({
								type: "customInstructions",
								text: value.trim() || undefined,
							})
						}}
						rows={4}
						resize="vertical"
						className="w-full"
						data-testid="global-custom-instructions-textarea"
					/>
					<div className="text-xs text-vscode-descriptionForeground mt-1.5 mb-10">
						Instructions can also be loaded from{" "}
						<span
							className="text-vscode-textLink-foreground cursor-pointer underline"
							onClick={() =>
								vscode.postMessage({
									type: "openFile",
									text: "./.clinerules",
									values: {
										create: true,
										content: "",
									},
								})
							}>
							.clinerules
						</span>{" "}
						in your workspace.
>>>>>>> 99f64cad
					</div>
				</div>

				<div
					style={{
						marginTop: "20px",
						paddingBottom: "60px",
						borderBottom: "1px solid var(--vscode-input-border)",
					}}>
					<h3 style={{ color: "var(--vscode-foreground)", marginBottom: "12px" }}>Support Prompts</h3>
					<div
						style={{
							display: "flex",
							gap: "8px",
							alignItems: "center",
							marginBottom: "12px",
							flexWrap: "wrap",
							padding: "4px 0",
						}}>
						{Object.keys(supportPrompt.default).map((type) => (
							<button
								key={type}
								data-testid={`${type}-tab`}
								data-active={activeSupportTab === type ? "true" : "false"}
								onClick={() => setActiveSupportTab(type as SupportPromptType)}
								style={{
									padding: "4px 8px",
									border: "none",
									background: activeSupportTab === type ? "var(--vscode-button-background)" : "none",
									color:
										activeSupportTab === type
											? "var(--vscode-button-foreground)"
											: "var(--vscode-foreground)",
									cursor: "pointer",
									opacity: activeSupportTab === type ? 1 : 0.8,
									borderRadius: "3px",
									fontWeight: "bold",
								}}>
								{supportPromptLabels[type as SupportPromptType]}
							</button>
						))}
					</div>

					{/* Support prompt description */}
					<div
						style={{
							fontSize: "13px",
							color: "var(--vscode-descriptionForeground)",
							margin: "8px 0 16px",
						}}>
						{supportPromptDescriptions[activeSupportTab]}
					</div>

					{/* Show active tab content */}
					<div key={activeSupportTab}>
						<div
							style={{
								display: "flex",
								justifyContent: "space-between",
								alignItems: "center",
								marginBottom: "4px",
							}}>
							<div style={{ fontWeight: "bold" }}>Prompt</div>
							<VSCodeButton
								appearance="icon"
								onClick={() => handleSupportReset(activeSupportTab)}
								title={`Reset ${activeSupportTab} prompt to default`}>
								<span className="codicon codicon-discard"></span>
							</VSCodeButton>
						</div>

						<VSCodeTextArea
							value={getSupportPromptValue(activeSupportTab)}
							onChange={(e) => {
								const value =
									(e as CustomEvent)?.detail?.target?.value ||
									((e as any).target as HTMLTextAreaElement).value
								const trimmedValue = value.trim()
								updateSupportPrompt(activeSupportTab, trimmedValue || undefined)
							}}
							rows={6}
							resize="vertical"
							style={{ width: "100%" }}
						/>

						{activeSupportTab === "ENHANCE" && (
							<>
								<div>
									<div
										style={{
											color: "var(--vscode-foreground)",
											fontSize: "13px",
											marginBottom: "20px",
											marginTop: "5px",
										}}></div>
									<div style={{ marginBottom: "12px" }}>
										<div style={{ marginBottom: "8px" }}>
											<div style={{ fontWeight: "bold", marginBottom: "4px" }}>
												API Configuration
											</div>
											<div
												style={{
													fontSize: "13px",
													color: "var(--vscode-descriptionForeground)",
												}}>
												You can select an API configuration to always use for enhancing prompts,
												or just use whatever is currently selected
											</div>
										</div>
										<VSCodeDropdown
											value={enhancementApiConfigId || ""}
											data-testid="api-config-dropdown"
											onChange={(e: any) => {
												const value = e.detail?.target?.value || e.target?.value
												setEnhancementApiConfigId(value)
												vscode.postMessage({
													type: "enhancementApiConfigId",
													text: value,
												})
											}}
											style={{ width: "300px" }}>
											<VSCodeOption value="">
												Use currently selected API configuration
											</VSCodeOption>
											{(listApiConfigMeta || []).map((config) => (
												<VSCodeOption key={config.id} value={config.id}>
													{config.name}
												</VSCodeOption>
											))}
										</VSCodeDropdown>
									</div>
								</div>

								<div style={{ marginTop: "12px" }}>
									<VSCodeTextArea
										value={testPrompt}
										onChange={(e) => setTestPrompt((e.target as HTMLTextAreaElement).value)}
										placeholder="Enter a prompt to test the enhancement"
										rows={3}
										resize="vertical"
										style={{ width: "100%" }}
										data-testid="test-prompt-textarea"
									/>
									<div
										style={{
											marginTop: "8px",
											display: "flex",
											justifyContent: "flex-start",
											alignItems: "center",
											gap: 8,
										}}>
										<VSCodeButton
											onClick={handleTestEnhancement}
											disabled={isEnhancing}
											appearance="primary">
											Preview Prompt Enhancement
										</VSCodeButton>
									</div>
								</div>
							</>
						)}
					</div>
				</div>
			</TabContent>

			{isCreateModeDialogOpen && (
				<div
					style={{
						position: "fixed",
						inset: 0,
						display: "flex",
						justifyContent: "flex-end",
						backgroundColor: "rgba(0, 0, 0, 0.5)",
						zIndex: 1000,
					}}>
					<div
						style={{
							width: "calc(100vw - 100px)",
							height: "100%",
							backgroundColor: "var(--vscode-editor-background)",
							boxShadow: "-2px 0 5px rgba(0, 0, 0, 0.2)",
							display: "flex",
							flexDirection: "column",
							position: "relative",
						}}>
						<div
							style={{
								flex: 1,
								padding: "20px",
								overflowY: "auto",
								minHeight: 0,
							}}>
							<VSCodeButton
								appearance="icon"
								onClick={() => setIsCreateModeDialogOpen(false)}
								style={{
									position: "absolute",
									top: "20px",
									right: "20px",
								}}>
								<span className="codicon codicon-close"></span>
							</VSCodeButton>
							<h2 style={{ margin: "0 0 16px" }}>Create New Mode</h2>
							<div style={{ marginBottom: "16px" }}>
								<div style={{ fontWeight: "bold", marginBottom: "4px" }}>Name</div>
								<VSCodeTextField
									value={newModeName}
									onChange={(e: Event | React.FormEvent<HTMLElement>) => {
										const target =
											(e as CustomEvent)?.detail?.target ||
											((e as any).target as HTMLInputElement)
										handleNameChange(target.value)
									}}
									style={{ width: "100%" }}
								/>
								{nameError && (
									<div className="text-xs text-vscode-errorForeground mt-1">{nameError}</div>
								)}
							</div>
							<div style={{ marginBottom: "16px" }}>
								<div style={{ fontWeight: "bold", marginBottom: "4px" }}>Slug</div>
								<VSCodeTextField
									value={newModeSlug}
									onChange={(e: Event | React.FormEvent<HTMLElement>) => {
										const target =
											(e as CustomEvent)?.detail?.target ||
											((e as any).target as HTMLInputElement)
										setNewModeSlug(target.value)
									}}
									style={{ width: "100%" }}
								/>
								<div
									style={{
										fontSize: "12px",
										color: "var(--vscode-descriptionForeground)",
										marginTop: "4px",
									}}>
									The slug is used in URLs and file names. It should be lowercase and contain only
									letters, numbers, and hyphens.
								</div>
								{slugError && (
									<div className="text-xs text-vscode-errorForeground mt-1">{slugError}</div>
								)}
							</div>
							<div style={{ marginBottom: "16px" }}>
								<div style={{ fontWeight: "bold", marginBottom: "4px" }}>Save Location</div>
								<div className="text-sm text-vscode-descriptionForeground mb-2">
									Choose where to save this mode. Project-specific modes take precedence over global
									modes.
								</div>
								<VSCodeRadioGroup
									value={newModeSource}
									onChange={(e: Event | React.FormEvent<HTMLElement>) => {
										const target = ((e as CustomEvent)?.detail?.target ||
											(e.target as HTMLInputElement)) as HTMLInputElement
										setNewModeSource(target.value as ModeSource)
									}}>
									<VSCodeRadio value="global">
										Global
										<div
											style={{
												fontSize: "12px",
												color: "var(--vscode-descriptionForeground)",
												marginTop: "2px",
											}}>
											Available in all workspaces
										</div>
									</VSCodeRadio>
									<VSCodeRadio value="project">
										Project-specific (.roomodes)
										<div className="text-xs text-vscode-descriptionForeground mt-0.5">
											Only available in this workspace, takes precedence over global
										</div>
									</VSCodeRadio>
								</VSCodeRadioGroup>
							</div>

							<div style={{ marginBottom: "16px" }}>
								<div style={{ fontWeight: "bold", marginBottom: "4px" }}>Role Definition</div>
								<div
									style={{
										fontSize: "13px",
										color: "var(--vscode-descriptionForeground)",
										marginBottom: "8px",
									}}>
									Define Kilo Code's expertise and personality for this mode.
								</div>
								<VSCodeTextArea
									value={newModeRoleDefinition}
									onChange={(e) => {
										const value =
											(e as CustomEvent)?.detail?.target?.value ||
											((e as any).target as HTMLTextAreaElement).value
										setNewModeRoleDefinition(value)
									}}
									rows={4}
									resize="vertical"
									style={{ width: "100%" }}
								/>
								{roleDefinitionError && (
									<div className="text-xs text-vscode-errorForeground mt-1">
										{roleDefinitionError}
									</div>
								)}
							</div>
							<div style={{ marginBottom: "16px" }}>
								<div style={{ fontWeight: "bold", marginBottom: "4px" }}>Available Tools</div>
								<div
									style={{
										fontSize: "13px",
										color: "var(--vscode-descriptionForeground)",
										marginBottom: "8px",
									}}>
									Select which tools this mode can use.
								</div>
								<div
									style={{
										display: "grid",
										gridTemplateColumns: "repeat(auto-fill, minmax(200px, 1fr))",
										gap: "8px",
									}}>
									{availableGroups.map((group) => (
										<VSCodeCheckbox
											key={group}
											checked={newModeGroups.some((g) => getGroupName(g) === group)}
											onChange={(e: Event | React.FormEvent<HTMLElement>) => {
												const target =
													(e as CustomEvent)?.detail?.target || (e.target as HTMLInputElement)
												const checked = target.checked
												if (checked) {
													setNewModeGroups([...newModeGroups, group])
												} else {
													setNewModeGroups(
														newModeGroups.filter((g) => getGroupName(g) !== group),
													)
												}
											}}>
											{GROUP_DISPLAY_NAMES[group]}
										</VSCodeCheckbox>
									))}
								</div>
								{groupsError && (
									<div className="text-xs text-vscode-errorForeground mt-1">{groupsError}</div>
								)}
							</div>
							<div style={{ marginBottom: "16px" }}>
								<div style={{ fontWeight: "bold", marginBottom: "4px" }}>
									Custom Instructions (optional)
								</div>
								<div
									style={{
										fontSize: "13px",
										color: "var(--vscode-descriptionForeground)",
										marginBottom: "8px",
									}}>
									Add behavioral guidelines specific to this mode.
								</div>
								<VSCodeTextArea
									value={newModeCustomInstructions}
									onChange={(e) => {
										const value =
											(e as CustomEvent)?.detail?.target?.value ||
											((e as any).target as HTMLTextAreaElement).value
										setNewModeCustomInstructions(value)
									}}
									rows={4}
									resize="vertical"
									style={{ width: "100%" }}
								/>
							</div>
						</div>
						<div
							style={{
								display: "flex",
								justifyContent: "flex-end",
								padding: "12px 20px",
								gap: "8px",
								borderTop: "1px solid var(--vscode-editor-lineHighlightBorder)",
								backgroundColor: "var(--vscode-editor-background)",
							}}>
							<VSCodeButton onClick={() => setIsCreateModeDialogOpen(false)}>Cancel</VSCodeButton>
							<VSCodeButton appearance="primary" onClick={handleCreateMode}>
								Create Mode
							</VSCodeButton>
						</div>
					</div>
				</div>
			)}

			{isDialogOpen && (
				<div
					style={{
						position: "fixed",
						inset: 0,
						display: "flex",
						justifyContent: "flex-end",
						backgroundColor: "rgba(0, 0, 0, 0.5)",
						zIndex: 1000,
					}}>
					<div
						style={{
							width: "calc(100vw - 100px)",
							height: "100%",
							backgroundColor: "var(--vscode-editor-background)",
							boxShadow: "-2px 0 5px rgba(0, 0, 0, 0.2)",
							display: "flex",
							flexDirection: "column",
							position: "relative",
						}}>
						<div
							style={{
								flex: 1,
								padding: "20px",
								overflowY: "auto",
								minHeight: 0,
							}}>
							<VSCodeButton
								appearance="icon"
								onClick={() => setIsDialogOpen(false)}
								style={{
									position: "absolute",
									top: "20px",
									right: "20px",
								}}>
								<span className="codicon codicon-close"></span>
							</VSCodeButton>
							<h2 style={{ margin: "0 0 16px" }}>{selectedPromptTitle}</h2>
							<pre
								style={{
									padding: "8px",
									whiteSpace: "pre-wrap",
									wordBreak: "break-word",
									fontFamily: "var(--vscode-editor-font-family)",
									fontSize: "var(--vscode-editor-font-size)",
									color: "var(--vscode-editor-foreground)",
									backgroundColor: "var(--vscode-editor-background)",
									border: "1px solid var(--vscode-editor-lineHighlightBorder)",
									borderRadius: "4px",
									overflowY: "auto",
								}}>
								{selectedPromptContent}
							</pre>
						</div>
						<div
							style={{
								display: "flex",
								justifyContent: "flex-end",
								padding: "12px 20px",
								borderTop: "1px solid var(--vscode-editor-lineHighlightBorder)",
								backgroundColor: "var(--vscode-editor-background)",
							}}>
							<VSCodeButton onClick={() => setIsDialogOpen(false)}>Close</VSCodeButton>
						</div>
					</div>
				</div>
			)}
		</Tab>
	)
}

export default PromptsView<|MERGE_RESOLUTION|>--- conflicted
+++ resolved
@@ -410,140 +410,7 @@
 			</TabHeader>
 
 			<TabContent>
-<<<<<<< HEAD
-				<div className="pb-5 border-b border-vscode-input-border">
-					<div className="mb-5">
-						<div className="font-bold mb-1">Preferred Language</div>
-						<Popover open={open} onOpenChange={setOpen}>
-							<PopoverTrigger asChild>
-								<Button
-									variant="combobox"
-									role="combobox"
-									aria-expanded={open}
-									className="w-full justify-between">
-									{preferredLanguage ?? "Select language..."}
-									<CaretSortIcon className="opacity-50" />
-								</Button>
-							</PopoverTrigger>
-							<PopoverContent align="start" className="p-0">
-								<Command>
-									<CommandInput placeholder="Search language..." className="h-9" />
-									<CommandList>
-										<CommandGroup>
-											{[
-												{ value: "English", label: "English" },
-												{ value: "Arabic", label: "Arabic - العربية" },
-												{
-													value: "Brazilian Portuguese",
-													label: "Portuguese - Português (Brasil)",
-												},
-												{ value: "Catalan", label: "Catalan - Català" },
-												{ value: "Czech", label: "Czech - Čeština" },
-												{ value: "French", label: "French - Français" },
-												{ value: "German", label: "German - Deutsch" },
-												{ value: "Hindi", label: "Hindi - हिन्दी" },
-												{ value: "Hungarian", label: "Hungarian - Magyar" },
-												{ value: "Italian", label: "Italian - Italiano" },
-												{ value: "Japanese", label: "Japanese - 日本語" },
-												{ value: "Korean", label: "Korean - 한국어" },
-												{ value: "Polish", label: "Polish - Polski" },
-												{ value: "Portuguese", label: "Portuguese - Português (Portugal)" },
-												{ value: "Russian", label: "Russian - Русский" },
-												{ value: "Simplified Chinese", label: "Simplified Chinese - 简体中文" },
-												{ value: "Spanish", label: "Spanish - Español" },
-												{
-													value: "Traditional Chinese",
-													label: "Traditional Chinese - 繁體中文",
-												},
-												{ value: "Turkish", label: "Turkish - Türkçe" },
-											].map((language) => (
-												<CommandItem
-													key={language.value}
-													value={language.value}
-													onSelect={(value) => {
-														setPreferredLanguage(value)
-														vscode.postMessage({
-															type: "preferredLanguage",
-															text: value,
-														})
-														setOpen(false)
-													}}>
-													{language.label}
-													<CheckIcon
-														className={cn(
-															"ml-auto",
-															preferredLanguage === language.value
-																? "opacity-100"
-																: "opacity-0",
-														)}
-													/>
-												</CommandItem>
-											))}
-										</CommandGroup>
-									</CommandList>
-								</Command>
-								<div className="border-t border-[var(--vscode-input-border)]">
-									<button
-										className="w-full px-2 py-1.5 text-sm text-left hover:bg-[var(--vscode-list-hoverBackground)]"
-										onClick={() => {
-											setIsCustomLanguage(true)
-											setOpen(false)
-										}}>
-										+ Choose another language
-									</button>
-								</div>
-							</PopoverContent>
-						</Popover>
-						<p className="text-xs mt-1.5 text-vscode-descriptionForeground">
-							Select the language that Kilo Code should use for communication.
-						</p>
-					</div>
-
-					<div className="font-bold mb-1">Custom Instructions for All Modes</div>
-					<div className="text-sm text-vscode-descriptionForeground mb-2">
-						These instructions apply to all modes. They provide a base set of behaviors that can be enhanced
-						by mode-specific instructions below.
-					</div>
-					<VSCodeTextArea
-						value={customInstructions ?? ""}
-						onChange={(e) => {
-							const value =
-								(e as CustomEvent)?.detail?.target?.value ||
-								((e as any).target as HTMLTextAreaElement).value
-							setCustomInstructions(value || undefined)
-							vscode.postMessage({
-								type: "customInstructions",
-								text: value.trim() || undefined,
-							})
-						}}
-						rows={4}
-						resize="vertical"
-						className="w-full"
-						data-testid="global-custom-instructions-textarea"
-					/>
-					<div className="text-xs text-vscode-descriptionForeground mt-1.5 mb-10">
-						Instructions can also be loaded from{" "}
-						<span
-							className="text-vscode-textLink-foreground cursor-pointer underline"
-							onClick={() =>
-								vscode.postMessage({
-									type: "openFile",
-									text: "./.clinerules",
-									values: {
-										create: true,
-										content: "",
-									},
-								})
-							}>
-							.clinerules
-						</span>{" "}
-						in your workspace.
-					</div>
-				</div>
-				<div className="mt-5">
-=======
 				<div>
->>>>>>> 99f64cad
 					<div onClick={(e) => e.stopPropagation()} className="flex justify-between items-center mb-3">
 						<h3 className="text-vscode-foreground m-0">Modes</h3>
 						<div className="flex gap-2">
@@ -996,10 +863,10 @@
 								marginTop: "5px",
 								color: "var(--vscode-descriptionForeground)",
 							}}>
-							When enabled, Roo allows you to create custom modes using prompts like ‘Make me a custom
-							mode that…’. Disabling this reduces your system prompt by about 700 tokens when this feature
-							isn’t needed. When disabled you can still manually create custom modes using the + button
-							above or by editing the related config JSON.
+							When enabled, Kilo Code allows you to create custom modes using prompts like ‘Make me a
+							custom mode that…’. Disabling this reduces your system prompt by about 700 tokens when this
+							feature isn’t needed. When disabled you can still manually create custom modes using the +
+							button above or by editing the related config JSON.
 						</p>
 					</div>
 
@@ -1043,35 +910,6 @@
 					</div>
 				</div>
 
-<<<<<<< HEAD
-					{/*
-			NOTE: This setting is placed in PromptsView rather than SettingsView since it
-			directly affects the functionality related to modes and custom mode creation,
-			which are managed in this component. This is an intentional deviation from
-			the standard pattern described in cline_docs/settings.md.
-	*/}
-					<div className="mb-4 mt-4">
-						<VSCodeCheckbox
-							checked={enableCustomModeCreation ?? true}
-							onChange={(e: any) => {
-								// Just update the local state through React context
-								// The React context will update the global state
-								setEnableCustomModeCreation(e.target.checked)
-							}}>
-							<span style={{ fontWeight: "500" }}>Enable Custom Mode Creation Through Prompts</span>
-						</VSCodeCheckbox>
-						<p
-							style={{
-								fontSize: "12px",
-								marginTop: "5px",
-								color: "var(--vscode-descriptionForeground)",
-							}}>
-							When enabled, Kilo Code allows you to create custom modes using prompts like ‘Make me a
-							custom mode that…’. Disabling this reduces your system prompt by about 700 tokens when this
-							feature isn’t needed. When disabled you can still manually create custom modes using the +
-							button above or by editing the related config JSON.
-						</p>
-=======
 				<div className="pb-5 border-b border-vscode-input-border">
 					<h3 style={{ color: "var(--vscode-foreground)", marginBottom: "12px" }}>
 						Custom Instructions for All Modes
@@ -1081,7 +919,7 @@
 						These instructions apply to all modes. They provide a base set of behaviors that can be enhanced
 						by mode-specific instructions below.
 						<br />
-						If you would like Roo to think and speak in a different language than your editor display
+						If you would like Kilo Code to think and speak in a different language than your editor display
 						language ({i18next.language}), you can specify it here.
 					</div>
 					<VSCodeTextArea
@@ -1118,7 +956,6 @@
 							.clinerules
 						</span>{" "}
 						in your workspace.
->>>>>>> 99f64cad
 					</div>
 				</div>
 
