--- conflicted
+++ resolved
@@ -121,9 +121,6 @@
 	)
 }
 
-<<<<<<< HEAD
-const renderSettingsView = (initialState = {}) => {
-=======
 class MockResizeObserver {
 	observe() {}
 	unobserve() {}
@@ -133,7 +130,6 @@
 global.ResizeObserver = MockResizeObserver
 
 const renderSettingsView = () => {
->>>>>>> 95ba760d
 	const onDone = jest.fn()
 	const queryClient = new QueryClient()
 
@@ -144,15 +140,10 @@
 			</QueryClientProvider>
 		</ExtensionStateContextProvider>,
 	)
-<<<<<<< HEAD
-	// Hydrate initial state
-	mockPostMessage(initialState)
-=======
 
 	// Hydrate initial state.
 	mockPostMessage({})
 
->>>>>>> 95ba760d
 	return { onDone }
 }
 
