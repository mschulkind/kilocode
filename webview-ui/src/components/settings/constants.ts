--- conflicted
+++ resolved
@@ -85,11 +85,7 @@
 	{ value: "zai", label: "Z AI" },
 	{ value: "fireworks", label: "Fireworks AI" },
 	{ value: "io-intelligence", label: "IO Intelligence" },
-<<<<<<< HEAD
+	{ value: "roo", label: "Roo Code Cloud" },
 ].sort((a, b) => a.label.localeCompare(b.label))
 
-PROVIDERS.unshift({ value: "kilocode", label: "Kilo Code" }) // kilocode_change
-=======
-	{ value: "roo", label: "Roo Code Cloud" },
-].sort((a, b) => a.label.localeCompare(b.label))
->>>>>>> 81cba186
+PROVIDERS.unshift({ value: "kilocode", label: "Kilo Code" }) // kilocode_change