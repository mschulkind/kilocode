{
	"greeting": "Was kann Kilo Code für dich tun?",
	"task": {
		"title": "Aufgabe",
		"seeMore": "Mehr anzeigen",
		"seeLess": "Weniger anzeigen",
		"tokens": "Tokens:",
		"cache": "Cache:",
		"apiCost": "API-Kosten:",
		"contextWindow": "Kontextfenster:",
		"closeAndStart": "Aufgabe schließen und neue starten",
		"export": "Aufgabenverlauf exportieren",
		"delete": "Aufgabe löschen (Shift + Klick zum Überspringen der Bestätigung)"
	},
	"history": {
		"title": "Verlauf"
	},
	"unpin": "Lösen von oben",
	"pin": "Anheften",
	"tokenProgress": {
		"availableSpace": "Verfügbarer Speicher: {{amount}} Tokens",
		"tokensUsed": "Verwendete Tokens: {{used}} von {{total}}",
		"reservedForResponse": "Reserviert für Modellantwort: {{amount}} Tokens"
	},
	"retry": {
		"title": "Wiederholen",
		"tooltip": "Versuch erneut starten"
	},
	"startNewTask": {
		"title": "Neue Aufgabe starten",
		"tooltip": "Beginne eine neue Aufgabe"
	},
	"proceedAnyways": {
		"title": "Trotzdem fortfahren",
		"tooltip": "Während der Befehlsausführung fortfahren"
	},
	"save": {
		"title": "Speichern",
		"tooltip": "Dateiänderungen speichern"
	},
	"reject": {
		"title": "Ablehnen",
		"tooltip": "Diese Aktion ablehnen"
	},
	"completeSubtaskAndReturn": "Teilaufgabe abschließen und zurückkehren",
	"approve": {
		"title": "Genehmigen",
		"tooltip": "Diese Aktion genehmigen"
	},
	"runCommand": {
		"title": "Befehl ausführen",
		"tooltip": "Diesen Befehl ausführen"
	},
	"proceedWhileRunning": {
		"title": "Während Ausführung fortfahren",
		"tooltip": "Trotz Warnungen fortfahren"
	},
	"resumeTask": {
		"title": "Aufgabe fortsetzen",
		"tooltip": "Aktuelle Aufgabe fortsetzen"
	},
	"terminate": {
		"title": "Beenden",
		"tooltip": "Aktuelle Aufgabe beenden"
	},
	"cancel": {
		"title": "Abbrechen",
		"tooltip": "Aktuelle Operation abbrechen"
	},
	"scrollToBottom": "Zum Chat-Ende scrollen",
	"onboarding": "<strong>Deine Aufgabenliste in diesem Arbeitsbereich ist leer.</strong> Beginne mit der Eingabe einer Aufgabe unten. Du bist dir nicht sicher, wie du anfangen sollst? Lies mehr darüber, was Kilo Code für dich tun kann, in <DocsLink>den Dokumenten</DocsLink>.",
	"selectMode": "Interaktionsmodus auswählen",
	"selectApiConfig": "API-Konfiguration auswählen",
	"enhancePrompt": "Prompt mit zusätzlichem Kontext verbessern",
	"addImages": "Bilder zur Nachricht hinzufügen",
	"sendMessage": "Nachricht senden",
	"typeMessage": "Nachricht eingeben...",
	"typeTask": "Erstellen, finden, etwas fragen",
	"addContext": "@ für Kontext, / zum Moduswechsel",
	"dragFiles": "Shift halten, um Dateien einzufügen",
	"dragFilesImages": "Shift halten, um Dateien/Bilder einzufügen",
	"enhancePromptDescription": "Die Schaltfläche 'Prompt verbessern' hilft, deine Anfrage durch zusätzlichen Kontext, Klarstellungen oder Umformulierungen zu verbessern. Versuche, hier eine Anfrage einzugeben und klicke erneut auf die Schaltfläche, um zu sehen, wie es funktioniert.",
	"errorReadingFile": "Fehler beim Lesen der Datei:",
	"noValidImages": "Keine gültigen Bilder wurden verarbeitet",
	"separator": "Trennlinie",
	"edit": "Bearbeiten...",
	"forNextMode": "für nächsten Modus",
	"error": "Fehler",
	"diffError": {
		"title": "Bearbeitung fehlgeschlagen"
	},
	"troubleMessage": "Kilo Code hat Probleme...",
	"apiRequest": {
		"title": "API-Anfrage",
		"failed": "API-Anfrage fehlgeschlagen",
		"streaming": "API-Anfrage...",
		"cancelled": "API-Anfrage abgebrochen",
		"streamingFailed": "API-Streaming fehlgeschlagen"
	},
	"checkpoint": {
		"initial": "Initialer Checkpoint",
		"regular": "Checkpoint",
		"initializingWarning": "Checkpoint wird noch initialisiert... Falls dies zu lange dauert, kannst du Checkpoints in den <settingsLink>Einstellungen</settingsLink> deaktivieren und deine Aufgabe neu starten.",
		"menu": {
			"viewDiff": "Unterschiede anzeigen",
			"restore": "Checkpoint wiederherstellen",
			"restoreFiles": "Dateien wiederherstellen",
			"restoreFilesDescription": "Stellt die Dateien deines Projekts auf einen Snapshot zurück, der an diesem Punkt erstellt wurde.",
			"restoreFilesAndTask": "Dateien & Aufgabe wiederherstellen",
			"confirm": "Bestätigen",
			"cancel": "Abbrechen",
			"cannotUndo": "Diese Aktion kann nicht rückgängig gemacht werden.",
			"restoreFilesAndTaskDescription": "Stellt die Dateien deines Projekts auf einen Snapshot zurück, der an diesem Punkt erstellt wurde, und löscht alle Nachrichten nach diesem Punkt."
		},
		"current": "Aktuell"
	},
	"instructions": {
		"wantsToFetch": "Kilo Code möchte detaillierte Anweisungen abrufen, um bei der aktuellen Aufgabe zu helfen"
	},
	"fileOperations": {
<<<<<<< HEAD
		"wantsToRead": "Kilo Code möchte diese Datei lesen:",
		"wantsToReadOutsideWorkspace": "Kilo Code möchte diese Datei außerhalb des Arbeitsbereichs lesen:",
		"didRead": "Kilo Codeo hat diese Datei gelesen:",
		"wantsToEdit": "Kilo Code möchte diese Datei bearbeiten:",
		"wantsToEditOutsideWorkspace": "Kilo Code möchte diese Datei außerhalb des Arbeitsbereichs bearbeiten:",
		"wantsToCreate": "Kilo Code möchte eine neue Datei erstellen:"
=======
		"wantsToRead": "Roo möchte diese Datei lesen:",
		"wantsToReadOutsideWorkspace": "Roo möchte diese Datei außerhalb des Arbeitsbereichs lesen:",
		"didRead": "Roo hat diese Datei gelesen:",
		"wantsToEdit": "Roo möchte diese Datei bearbeiten:",
		"wantsToEditOutsideWorkspace": "Roo möchte diese Datei außerhalb des Arbeitsbereichs bearbeiten:",
		"wantsToCreate": "Roo möchte eine neue Datei erstellen:",
		"wantsToSearchReplace": "Roo möchte in dieser Datei suchen und ersetzen:",
		"didSearchReplace": "Roo hat Suchen und Ersetzen in dieser Datei durchgeführt:",
		"wantsToInsert": "Roo möchte Inhalte in diese Datei einfügen:",
		"wantsToInsertWithLineNumber": "Roo möchte Inhalte in diese Datei in Zeile {{lineNumber}} einfügen:",
		"wantsToInsertAtEnd": "Roo möchte Inhalte am Ende dieser Datei anhängen:"
>>>>>>> 702e5a5b
	},
	"directoryOperations": {
		"wantsToViewTopLevel": "Kilo Code möchte die Dateien auf oberster Ebene in diesem Verzeichnis anzeigen:",
		"didViewTopLevel": "Kilo Code hat die Dateien auf oberster Ebene in diesem Verzeichnis angezeigt:",
		"wantsToViewRecursive": "Kilo Code möchte rekursiv alle Dateien in diesem Verzeichnis anzeigen:",
		"didViewRecursive": "Kilo Code hat rekursiv alle Dateien in diesem Verzeichnis angezeigt:",
		"wantsToViewDefinitions": "Kilo Code möchte Quellcode-Definitionsnamen in diesem Verzeichnis anzeigen:",
		"didViewDefinitions": "Kilo Code hat Quellcode-Definitionsnamen in diesem Verzeichnis angezeigt:",
		"wantsToSearch": "Kilo Code möchte dieses Verzeichnis nach <code>{{regex}}</code> durchsuchen:",
		"didSearch": "Kilo Code hat dieses Verzeichnis nach <code>{{regex}}</code> durchsucht:"
	},
	"commandOutput": "Befehlsausgabe",
	"response": "Antwort",
	"arguments": "Argumente",
	"mcp": {
		"wantsToUseTool": "Kilo Code möchte ein Tool auf dem {{serverName}} MCP-Server verwenden:",
		"wantsToAccessResource": "Kilo Code möchte auf eine Ressource auf dem {{serverName}} MCP-Server zugreifen:"
	},
	"modes": {
		"wantsToSwitch": "Kilo Code möchte zum <code>{{mode}}</code>-Modus wechseln",
		"wantsToSwitchWithReason": "Kilo Code möchte zum <code>{{mode}}</code>-Modus wechseln, weil: {{reason}}",
		"didSwitch": "Kilo Code hat zum <code>{{mode}}</code>-Modus gewechselt",
		"didSwitchWithReason": "Kilo Code hat zum <code>{{mode}}</code>-Modus gewechselt, weil: {{reason}}"
	},
	"subtasks": {
		"wantsToCreate": "Kilo Code möchte eine neue Teilaufgabe im <code>{{mode}}</code>-Modus erstellen:",
		"wantsToFinish": "Kilo Code möchte diese Teilaufgabe abschließen",
		"newTaskContent": "Teilaufgabenanweisungen",
		"completionContent": "Teilaufgabe abgeschlossen",
		"resultContent": "Teilaufgabenergebnisse",
		"defaultResult": "Bitte fahre mit der nächsten Aufgabe fort.",
		"completionInstructions": "Teilaufgabe abgeschlossen! Du kannst die Ergebnisse überprüfen und Korrekturen oder nächste Schritte vorschlagen. Wenn alles gut aussieht, bestätige, um das Ergebnis an die übergeordnete Aufgabe zurückzugeben."
	},
	"questions": {
		"hasQuestion": "Kilo Code hat eine Frage:"
	},
	"taskCompleted": "Aufgabe abgeschlossen",
	"shellIntegration": {
		"unavailable": "Shell-Integration nicht verfügbar",
		"troubleshooting": "Immer noch Probleme? Klicke hier für die Shell-Integrationsdokumentation.",
		"checkSettings": "Überprüfe die Terminal-Workarounds in den Einstellungen",
		"updateVSCode": "VSCode aktualisieren",
		"supportedShell": "Stelle sicher, dass du eine unterstützte Shell verwendest: zsh, bash, fish oder PowerShell"
	},
	"powershell": {
		"issues": "Es scheint, dass du Probleme mit Windows PowerShell hast, bitte sieh dir dies an"
	},
	"autoApprove": {
		"title": "Automatische Genehmigung:",
		"none": "Keine",
		"description": "Automatische Genehmigung erlaubt Kilo Code, Aktionen ohne Nachfrage auszuführen. Aktiviere dies nur für Aktionen, denen du vollständig vertraust. Detailliertere Konfiguration verfügbar in den <settingsLink>Einstellungen</settingsLink>."
	},
	"reasoning": {
		"thinking": "Denke nach",
		"seconds": "{{count}}s"
	},
	"followUpSuggest": {
		"copyToInput": "In Eingabefeld kopieren (oder Shift + Klick)"
	},
	"announcement": {
		"title": "🎉 Roo Code 3.14 veröffentlicht",
		"description": "Roo Code 3.14 bringt neue Funktionen und Verbesserungen basierend auf deinem Feedback.",
		"whatsNew": "Was ist neu",
		"feature1": "<bold>Verbesserte Bearbeitungswerkzeuge</bold>: Die <code>search_and_replace</code> und <code>insert_content</code> Tools wurden verbessert und sind nicht mehr experimentell",
		"feature2": "<bold>Diff Apply Fixes</bold>: Wir arbeiten weiterhin an der Verbesserung des <code>apply_diff</code> Tools",
		"feature3": "<bold>Zahlreiche andere Verbesserungen</bold>: Viele Fehlerbehebungen und Optimierungen in der gesamten Erweiterung",
		"hideButton": "Ankündigung ausblenden",
		"detailsDiscussLinks": "Erhalte mehr Details und diskutiere auf <discordLink>Discord</discordLink> und <redditLink>Reddit</redditLink> 🚀"
	},
	"browser": {
		"rooWantsToUse": "Kilo Code möchte den Browser verwenden:",
		"consoleLogs": "Konsolenprotokolle",
		"noNewLogs": "(Keine neuen Protokolle)",
		"screenshot": "Browser-Screenshot",
		"cursor": "Cursor",
		"navigation": {
			"step": "Schritt {{current}} von {{total}}",
			"previous": "Zurück",
			"next": "Weiter"
		},
		"sessionStarted": "Browser-Sitzung gestartet",
		"actions": {
			"title": "Browser-Aktion: ",
			"launch": "Browser starten auf {{url}}",
			"click": "Klicken ({{coordinate}})",
			"type": "Eingeben \"{{text}}\"",
			"scrollDown": "Nach unten scrollen",
			"scrollUp": "Nach oben scrollen",
			"close": "Browser schließen"
		}
	},
<<<<<<< HEAD
	"notifications": {
		"toolRequest": "Tool-Anfrage wartet auf Genehmigung",
		"browserAction": "Browser-Aktion wartet auf Genehmigung",
		"command": "Befehl wartet auf Genehmigung"
	}
=======
	"systemPromptWarning": "WARNUNG: Benutzerdefinierte Systemaufforderung aktiv. Dies kann die Funktionalität erheblich beeinträchtigen und zu unvorhersehbarem Verhalten führen."
>>>>>>> 702e5a5b
}<|MERGE_RESOLUTION|>--- conflicted
+++ resolved
@@ -118,26 +118,17 @@
 		"wantsToFetch": "Kilo Code möchte detaillierte Anweisungen abrufen, um bei der aktuellen Aufgabe zu helfen"
 	},
 	"fileOperations": {
-<<<<<<< HEAD
 		"wantsToRead": "Kilo Code möchte diese Datei lesen:",
 		"wantsToReadOutsideWorkspace": "Kilo Code möchte diese Datei außerhalb des Arbeitsbereichs lesen:",
-		"didRead": "Kilo Codeo hat diese Datei gelesen:",
+		"didRead": "Kilo Code hat diese Datei gelesen:",
 		"wantsToEdit": "Kilo Code möchte diese Datei bearbeiten:",
 		"wantsToEditOutsideWorkspace": "Kilo Code möchte diese Datei außerhalb des Arbeitsbereichs bearbeiten:",
-		"wantsToCreate": "Kilo Code möchte eine neue Datei erstellen:"
-=======
-		"wantsToRead": "Roo möchte diese Datei lesen:",
-		"wantsToReadOutsideWorkspace": "Roo möchte diese Datei außerhalb des Arbeitsbereichs lesen:",
-		"didRead": "Roo hat diese Datei gelesen:",
-		"wantsToEdit": "Roo möchte diese Datei bearbeiten:",
-		"wantsToEditOutsideWorkspace": "Roo möchte diese Datei außerhalb des Arbeitsbereichs bearbeiten:",
-		"wantsToCreate": "Roo möchte eine neue Datei erstellen:",
-		"wantsToSearchReplace": "Roo möchte in dieser Datei suchen und ersetzen:",
-		"didSearchReplace": "Roo hat Suchen und Ersetzen in dieser Datei durchgeführt:",
-		"wantsToInsert": "Roo möchte Inhalte in diese Datei einfügen:",
-		"wantsToInsertWithLineNumber": "Roo möchte Inhalte in diese Datei in Zeile {{lineNumber}} einfügen:",
-		"wantsToInsertAtEnd": "Roo möchte Inhalte am Ende dieser Datei anhängen:"
->>>>>>> 702e5a5b
+		"wantsToCreate": "Kilo Code möchte eine neue Datei erstellen:",
+		"wantsToSearchReplace": "Kilo Code möchte in dieser Datei suchen und ersetzen:",
+		"didSearchReplace": "Kilo Code hat Suchen und Ersetzen in dieser Datei durchgeführt:",
+		"wantsToInsert": "Kilo Code möchte Inhalte in diese Datei einfügen:",
+		"wantsToInsertWithLineNumber": "Kilo Code möchte Inhalte in diese Datei in Zeile {{lineNumber}} einfügen:",
+		"wantsToInsertAtEnd": "Kilo Code möchte Inhalte am Ende dieser Datei anhängen:"
 	},
 	"directoryOperations": {
 		"wantsToViewTopLevel": "Kilo Code möchte die Dateien auf oberster Ebene in diesem Verzeichnis anzeigen:",
@@ -229,13 +220,5 @@
 			"close": "Browser schließen"
 		}
 	},
-<<<<<<< HEAD
-	"notifications": {
-		"toolRequest": "Tool-Anfrage wartet auf Genehmigung",
-		"browserAction": "Browser-Aktion wartet auf Genehmigung",
-		"command": "Befehl wartet auf Genehmigung"
-	}
-=======
 	"systemPromptWarning": "WARNUNG: Benutzerdefinierte Systemaufforderung aktiv. Dies kann die Funktionalität erheblich beeinträchtigen und zu unvorhersehbarem Verhalten führen."
->>>>>>> 702e5a5b
 }