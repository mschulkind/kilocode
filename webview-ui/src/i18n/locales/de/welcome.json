{
	"greeting": "Hallo, ich bin Kilo Code!",
	"introduction": "<strong>Kilo Code ist der führende autonome Coding-Agent.</strong> Mach dich bereit, zu architektieren, zu coden, zu debuggen und deine Produktivität wie nie zuvor zu steigern. Um fortzufahren, benötigt Kilo Code einen API-Schlüssel.",
	"notice": "Um loszulegen, benötigt diese Erweiterung einen API-Anbieter.",
	"start": "Los geht's!",
	"chooseProvider": "Wähle einen API-Anbieter, um zu beginnen:",
	"routers": {
		"requesty": {
			"description": "Dein optimierter LLM-Router",
			"incentive": "$1 Guthaben gratis"
		},
		"openrouter": {
			"description": "Eine einheitliche Schnittstelle für LLMs"
		}
	},
	"startRouter": "Express-Einrichtung über einen Router",
	"startCustom": "Eigenen API-Schlüssel verwenden",
<<<<<<< HEAD
	"or": "oder"
=======
	"telemetry": {
		"title": "Hilf, Roo Code zu verbessern",
		"anonymousTelemetry": "Sende anonyme Fehler- und Nutzungsdaten, um uns bei der Fehlerbehebung und Verbesserung der Erweiterung zu helfen. Es werden niemals Code, Texte oder persönliche Informationen gesendet.",
		"changeSettings": "Du kannst dies jederzeit unten in den <settingsLink>Einstellungen</settingsLink> ändern",
		"settings": "Einstellungen",
		"allow": "Erlauben",
		"deny": "Ablehnen"
	},
	"or": "oder",
	"importSettings": "Einstellungen importieren"
>>>>>>> 936712b2
}<|MERGE_RESOLUTION|>--- conflicted
+++ resolved
@@ -15,11 +15,8 @@
 	},
 	"startRouter": "Express-Einrichtung über einen Router",
 	"startCustom": "Eigenen API-Schlüssel verwenden",
-<<<<<<< HEAD
-	"or": "oder"
-=======
 	"telemetry": {
-		"title": "Hilf, Roo Code zu verbessern",
+		"title": "Hilf, Kilo Code zu verbessern",
 		"anonymousTelemetry": "Sende anonyme Fehler- und Nutzungsdaten, um uns bei der Fehlerbehebung und Verbesserung der Erweiterung zu helfen. Es werden niemals Code, Texte oder persönliche Informationen gesendet.",
 		"changeSettings": "Du kannst dies jederzeit unten in den <settingsLink>Einstellungen</settingsLink> ändern",
 		"settings": "Einstellungen",
@@ -28,5 +25,4 @@
 	},
 	"or": "oder",
 	"importSettings": "Einstellungen importieren"
->>>>>>> 936712b2
 }