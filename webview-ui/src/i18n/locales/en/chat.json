{
	"greeting": "What can Kilo Code do for you?",
	"task": {
		"title": "Task",
		"expand": "Expand task",
		"collapse": "Collapse task",
		"seeMore": "See more",
		"seeLess": "See less",
		"tokens": "Tokens",
		"cache": "Cache",
		"apiCost": "API Cost",
		"size": "Size",
		"condenseContext": "Intelligently condense context",
		"contextWindow": "Context Length",
		"closeAndStart": "Close task and start a new one",
		"export": "Export task history",
		"share": "Share task",
		"delete": "Delete Task (Shift + Click to skip confirmation)",
		"shareWithOrganization": "Share with Organization",
		"shareWithOrganizationDescription": "Only members of your organization can access",
		"sharePublicly": "Share Publicly",
		"sharePubliclyDescription": "Anyone with the link can access",
		"connectToCloud": "Connect to Cloud",
		"connectToCloudDescription": "Sign in to Kilo Code Cloud to share tasks",
		"sharingDisabledByOrganization": "Sharing disabled by organization",
		"shareSuccessOrganization": "Organization link copied to clipboard",
		"shareSuccessPublic": "Public link copied to clipboard"
	},
	"history": {
		"title": "History"
	},
	"unpin": "Unpin",
	"pin": "Pin",
	"retry": {
		"title": "Retry",
		"tooltip": "Try the operation again"
	},
	"startNewTask": {
		"title": "Start New Task",
		"tooltip": "Begin a new task"
	},
	"reportBug": {
		"title": "Report Bug"
	},
	"proceedAnyways": {
		"title": "Proceed Anyways",
		"tooltip": "Continue while command executes"
	},
	"save": {
		"title": "Save",
		"tooltip": "Save the message changes"
	},
	"tokenProgress": {
		"availableSpace": "Available space: {{amount}} tokens",
		"tokensUsed": "Tokens used: {{used}} of {{total}}",
		"reservedForResponse": "Reserved for model response: {{amount}} tokens"
	},
	"reject": {
		"title": "Reject",
		"tooltip": "Reject this action"
	},
	"completeSubtaskAndReturn": "Complete Subtask and Return",
	"approve": {
		"title": "Approve",
		"tooltip": "Approve this action"
	},
	"read-batch": {
		"approve": {
			"title": "Approve All"
		},
		"deny": {
			"title": "Deny All"
		}
	},
	"runCommand": {
		"title": "Run Command",
		"tooltip": "Execute this command"
	},
	"proceedWhileRunning": {
		"title": "Proceed While Running",
		"tooltip": "Continue despite warnings"
	},
	"killCommand": {
		"title": "Kill Command",
		"tooltip": "Kill the current command"
	},
	"resumeTask": {
		"title": "Resume Task",
		"tooltip": "Continue the current task"
	},
	"terminate": {
		"title": "Terminate",
		"tooltip": "End the current task"
	},
	"cancel": {
		"title": "Cancel",
		"tooltip": "Cancel the current operation"
	},
	"editMessage": {
		"placeholder": "Edit your message..."
	},
	"scrollToBottom": "Scroll to bottom of chat",
	"about": "Generate, refactor, and debug code with AI assistance. Check out our <DocsLink>documentation</DocsLink> to learn more.",
	"onboarding": "Your task list in this workspace is empty.",
	"rooTips": {
		"boomerangTasks": {
			"title": "Task Orchestration",
			"description": "Split tasks into smaller, manageable parts"
		},
		"stickyModels": {
			"title": "Sticky Models",
			"description": "Each mode remembers your last used model"
		},
		"tools": {
			"title": "Tools",
			"description": "Allow the AI to solve problems by browsing the web, running commands, and more"
		},
		"customizableModes": {
			"title": "Customizable Modes",
			"description": "Specialized personas with their own behaviors and assigned models"
		}
	},
	"selectMode": "Select mode for interaction",
	"selectApiConfig": "Select API configuration",
	"selectModelConfig": "Select model",
	"enhancePrompt": "Enhance prompt with additional context",
	"modeSelector": {
		"title": "Modes",
		"marketplace": "Mode Marketplace",
		"settings": "Mode Settings",
		"description": "Specialized personas that tailor Kilo Code's behavior.",
		"searchPlaceholder": "Search modes...",
		"noResults": "No results found"
	},
	"enhancePromptDescription": "The 'Enhance Prompt' button helps improve your prompt by providing additional context, clarification, or rephrasing. Try typing a prompt in here and clicking the button again to see how it works.",
	"addImages": "Add images to message",
	"sendMessage": "Send message",
	"stopTts": "Stop text-to-speech",
	"typeMessage": "Type a message...",
	"typeTask": "Type your task here...",
	"addContext": "@ to add context, / for commands",
	"dragFiles": "hold shift to drag in files",
	"dragFilesImages": "hold shift to drag in files/images",
	"errorReadingFile": "Error reading file:",
	"noValidImages": "No valid images were processed",
	"separator": "Separator",
	"edit": "Edit...",
	"forNextMode": "for next mode",
	"forPreviousMode": "for previous mode",
	"apiRequest": {
		"title": "API Request",
		"failed": "API Request Failed",
		"streaming": "API Request...",
		"cancelled": "API Request Cancelled",
		"streamingFailed": "API Streaming Failed"
	},
	"checkpoint": {
		"regular": "Checkpoint",
		"initializingWarning": "Still initializing checkpoint... If this takes too long, you can disable checkpoints in <settingsLink>settings</settingsLink> and restart your task.",
		"menu": {
			"viewDiff": "View Diff",
			"restore": "Restore Checkpoint",
			"restoreFiles": "Restore Files",
			"restoreFilesDescription": "Restores your project's files back to a snapshot taken at this point.",
			"restoreFilesAndTask": "Restore Files & Task",
			"confirm": "Confirm",
			"cancel": "Cancel",
			"cannotUndo": "This action cannot be undone.",
			"restoreFilesAndTaskDescription": "Restores your project's files back to a snapshot taken at this point and deletes all messages after this point."
		},
		"current": "Current"
	},
	"contextCondense": {
		"title": "Context Condensed",
		"condensing": "Condensing context...",
		"errorHeader": "Failed to condense context",
		"tokens": "tokens"
	},
	"instructions": {
		"wantsToFetch": "Kilo Code wants to fetch detailed instructions to assist with the current task"
	},
	"fileOperations": {
		"wantsToRead": "Kilo Code wants to read this file:",
		"wantsToReadMultiple": "Kilo Code wants to read multiple files:",
		"wantsToReadAndXMore": "Kilo Code wants to read this file and {{count}} more:",
		"wantsToReadOutsideWorkspace": "Kilo Code wants to read this file outside of the workspace:",
		"didRead": "Kilo Code read this file:",
		"wantsToEdit": "Kilo Code wants to edit this file:",
		"wantsToEditOutsideWorkspace": "Kilo Code wants to edit this file outside of the workspace:",
		"wantsToEditProtected": "Kilo Code wants to edit a protected configuration file:",
		"wantsToApplyBatchChanges": "Kilo Code wants to apply changes to multiple files:",
		"wantsToCreate": "Kilo Code wants to create a new file:",
		"wantsToSearchReplace": "Kilo Code wants to search and replace in this file:",
		"didSearchReplace": "Kilo Code performed search and replace on this file:",
		"wantsToInsert": "Kilo Code wants to insert content into this file:",
		"wantsToInsertWithLineNumber": "Kilo Code wants to insert content into this file at line {{lineNumber}}:",
		"wantsToInsertAtEnd": "Kilo Code wants to append content to the end of this file:"
	},
	"directoryOperations": {
		"wantsToViewTopLevel": "Kilo Code wants to view the top level files in this directory:",
		"didViewTopLevel": "Kilo Code viewed the top level files in this directory:",
		"wantsToViewTopLevelOutsideWorkspace": "Kilo Code wants to view the top level files in this directory (outside workspace):",
		"didViewTopLevelOutsideWorkspace": "Kilo Code viewed the top level files in this directory (outside workspace):",
		"wantsToViewRecursive": "Kilo Code wants to recursively view all files in this directory:",
		"didViewRecursive": "Kilo Code recursively viewed all files in this directory:",
		"wantsToViewRecursiveOutsideWorkspace": "Kilo Code wants to recursively view all files in this directory (outside workspace):",
		"didViewRecursiveOutsideWorkspace": "Kilo Code recursively viewed all files in this directory (outside workspace):",
		"wantsToViewDefinitions": "Kilo Code wants to view source code definition names used in this directory:",
		"didViewDefinitions": "Kilo Code viewed source code definition names used in this directory:",
		"wantsToViewDefinitionsOutsideWorkspace": "Kilo Code wants to view source code definition names used in this directory (outside workspace):",
		"didViewDefinitionsOutsideWorkspace": "Kilo Code viewed source code definition names used in this directory (outside workspace):",
		"wantsToSearch": "Kilo Code wants to search this directory for <code>{{regex}}</code>:",
		"didSearch": "Kilo Code searched this directory for <code>{{regex}}</code>:",
		"wantsToSearchOutsideWorkspace": "Kilo Code wants to search this directory (outside workspace) for <code>{{regex}}</code>:",
		"didSearchOutsideWorkspace": "Kilo Code searched this directory (outside workspace) for <code>{{regex}}</code>:"
	},
	"codebaseSearch": {
		"wantsToSearch": "Kilo Code wants to search the codebase for <code>{{query}}</code>:",
		"wantsToSearchWithPath": "Kilo Code wants to search the codebase for <code>{{query}}</code> in <code>{{path}}</code>:",
		"didSearch_one": "Found 1 result",
		"didSearch_other": "Found {{count}} results",
		"resultTooltip": "Similarity score: {{score}} (click to open file)"
	},
	"commandOutput": "Command Output",
	"commandExecution": {
		"running": "Running",
		"pid": "PID: {{pid}}",
		"exited": "Exited ({{exitCode}})",
		"manageCommands": "Manage Command Permissions",
		"commandManagementDescription": "Manage command permissions: Click ✓ to allow auto-execution, ✗ to deny execution. Patterns can be toggled on/off or removed from lists. <settingsLink>View all settings</settingsLink>",
		"addToAllowed": "Add to allowed list",
		"removeFromAllowed": "Remove from allowed list",
		"addToDenied": "Add to denied list",
		"removeFromDenied": "Remove from denied list",
		"abortCommand": "Abort command execution",
		"expandOutput": "Expand output",
		"collapseOutput": "Collapse output",
		"expandManagement": "Expand command management section",
		"collapseManagement": "Collapse command management section"
	},
	"response": "Response",
	"arguments": "Arguments",
	"mcp": {
		"wantsToUseTool": "Kilo Code wants to use a tool on the {{serverName}} MCP server:",
		"wantsToAccessResource": "Kilo Code wants to access a resource on the {{serverName}} MCP server:"
	},
	"modes": {
		"wantsToSwitch": "Kilo Code wants to switch to {{mode}} mode",
		"wantsToSwitchWithReason": "Kilo Code wants to switch to {{mode}} mode because: {{reason}}",
		"didSwitch": "Kilo Code switched to {{mode}} mode",
		"didSwitchWithReason": "Kilo Code switched to {{mode}} mode because: {{reason}}"
	},
	"subtasks": {
		"wantsToCreate": "Kilo Code wants to create a new subtask in {{mode}} mode:",
		"wantsToFinish": "Kilo Code wants to finish this subtask",
		"newTaskContent": "Subtask Instructions",
		"completionContent": "Subtask Completed",
		"resultContent": "Subtask Results",
		"defaultResult": "Please continue to the next task.",
		"completionInstructions": "Subtask completed! You can review the results and suggest any corrections or next steps. If everything looks good, confirm to return the result to the parent task."
	},
	"questions": {
		"hasQuestion": "Kilo Code has a question:"
	},
	"taskCompleted": "Task Completed",
	"error": "Error",
	"diffError": {
		"title": "Edit Unsuccessful"
	},
	"troubleMessage": "Kilo Code is having trouble...",
	"powershell": {
		"issues": "It seems like you're having Windows PowerShell issues, please see this"
	},
	"autoApprove": {
		"title": "Auto-approve:",
		"none": "None",
		"description": "Auto-approve allows Kilo Code to perform actions without asking for permission. Only enable for actions you fully trust. More detailed configuration available in <settingsLink>Settings</settingsLink>.",
		"selectOptionsFirst": "Select at least one option below to enable auto-approval",
		"toggleAriaLabel": "Toggle auto-approval",
		"disabledAriaLabel": "Auto-approval disabled - select options first"
	},
	"announcement": {
<<<<<<< HEAD
		"title": "🎉 Kilo Code {{version}} Released",
		"description": "Kilo Code {{version}} brings powerful new features and significant improvements to enhance your development workflow.",
		"whatsNew": "What's New",
		"feature1": "<bold>Message Queueing</bold>: Queue multiple messages while Roo is working, allowing you to continue planning your workflow without interruption.",
		"feature2": "<bold>Custom Slash Commands</bold>: Create personalized slash commands for quick access to frequently used prompts and workflows, with full UI management.",
		"feature3": "<bold>Enhanced Gemini Tools</bold>: New URL context and Google Search grounding capabilities provide Gemini models with real-time web information and enhanced research abilities.",
		"hideButton": "Hide announcement",
		"detailsDiscussLinks": "Get more details and discuss in <discordLink>Discord</discordLink> and <redditLink>Reddit</redditLink> 🚀"
=======
		"title": "🎉 Roo Code {{version}} Released",
		"stealthModel": {
			"feature": "<bold>Limited-time FREE stealth model</bold> - A blazing fast reasoning model that excels at agentic coding with a 262k context window, available through Roo Code Cloud.",
			"note": "(Note: prompts and completions are logged by the model creator to improve the model)",
			"connectButton": "Connect to Roo Code Cloud",
			"selectModel": "Select <code>roo/sonic</code> from the Roo Code Cloud provider in<br/><settingsLink>Settings</settingsLink> to get started"
		}
>>>>>>> 81cba186
	},
	"reasoning": {
		"thinking": "Thinking",
		"seconds": "{{count}}s"
	},
	"followUpSuggest": {
		"copyToInput": "Copy to input (same as shift + click)",
		"autoSelectCountdown": "Auto-selecting in {{count}}s",
		"countdownDisplay": "{{count}}s"
	},
	"browser": {
		"rooWantsToUse": "Kilo Code wants to use the browser:",
		"consoleLogs": "Console Logs",
		"noNewLogs": "(No new logs)",
		"screenshot": "Browser screenshot",
		"cursor": "cursor",
		"navigation": {
			"step": "Step {{current}} of {{total}}",
			"previous": "Previous",
			"next": "Next"
		},
		"sessionStarted": "Browser Session Started",
		"actions": {
			"title": "Browse Action: ",
			"launch": "Launch browser at {{url}}",
			"click": "Click ({{coordinate}})",
			"type": "Type \"{{text}}\"",
			"scrollDown": "Scroll down",
			"scrollUp": "Scroll up",
			"close": "Close browser"
		}
	},
	"codeblock": {
		"tooltips": {
			"expand": "Expand code block",
			"collapse": "Collapse code block",
			"enable_wrap": "Enable word wrap",
			"disable_wrap": "Disable word wrap",
			"copy_code": "Copy code"
		}
	},
	"systemPromptWarning": "WARNING: Custom system prompt override active. This can severely break functionality and cause unpredictable behavior.",
	"profileViolationWarning": "The current profile isn't compatible with your organization's settings",
	"shellIntegration": {
		"title": "Command Execution Warning",
		"description": "Your command is being executed without VSCode terminal shell integration. To suppress this warning you can disable shell integration in the <strong>Terminal</strong> section of the <settingsLink>Kilo Code settings</settingsLink> or troubleshoot VSCode terminal integration using the link below.",
		"troubleshooting": "Click here for shell integration documentation."
	},
	"ask": {
		"autoApprovedRequestLimitReached": {
			"title": "Auto-Approved Request Limit Reached",
			"description": "Kilo Code has reached the auto-approved limit of {{count}} API request(s). Would you like to reset the count and proceed with the task?",
			"button": "Reset and Continue"
		},
		"autoApprovedCostLimitReached": {
			"title": "Auto-Approved Cost Limit Reached",
			"description": "Kilo has reached the auto-approved cost limit of ${{count}}. Would you like to reset the cost and proceed with the task?",
			"button": "Reset and Continue"
		}
	},
	"indexingStatus": {
		"ready": "Index ready",
		"indexing": "Indexing {{percentage}}%",
		"indexed": "Indexed",
		"error": "Index error",
		"status": "Index status"
	},
	"versionIndicator": {
		"ariaLabel": "Version {{version}} - Click to view release notes"
	},
	"rooCloudCTA": {
		"title": "Roo Code Cloud is evolving!",
		"description": "Run Roomote agents in the cloud, access your tasks from anywhere, collaborate with others, and more.",
		"joinWaitlist": "Sign up to get the latest updates."
	},
	"command": {
		"triggerDescription": "Trigger the {{name}} command"
	},
	"slashCommands": {
		"tooltip": "Manage slash commands",
		"title": "Slash Commands",
		"description": "Create custom slash commands for quick access to frequently used prompts and workflows. <DocsLink>Docs</DocsLink>",
		"globalCommands": "Global Commands",
		"workspaceCommands": "Workspace Commands",
		"globalCommand": "Global command",
		"editCommand": "Edit command",
		"deleteCommand": "Delete command",
		"newGlobalCommandPlaceholder": "New global command...",
		"newWorkspaceCommandPlaceholder": "New workspace command...",
		"deleteDialog": {
			"title": "Delete Command",
			"description": "Are you sure you want to delete the command \"{{name}}\"? This action cannot be undone.",
			"cancel": "Cancel",
			"confirm": "Delete"
		}
	},
	"queuedMessages": {
		"title": "Queued Messages:",
		"clickToEdit": "Click to edit message"
	}
}<|MERGE_RESOLUTION|>--- conflicted
+++ resolved
@@ -280,16 +280,6 @@
 		"disabledAriaLabel": "Auto-approval disabled - select options first"
 	},
 	"announcement": {
-<<<<<<< HEAD
-		"title": "🎉 Kilo Code {{version}} Released",
-		"description": "Kilo Code {{version}} brings powerful new features and significant improvements to enhance your development workflow.",
-		"whatsNew": "What's New",
-		"feature1": "<bold>Message Queueing</bold>: Queue multiple messages while Roo is working, allowing you to continue planning your workflow without interruption.",
-		"feature2": "<bold>Custom Slash Commands</bold>: Create personalized slash commands for quick access to frequently used prompts and workflows, with full UI management.",
-		"feature3": "<bold>Enhanced Gemini Tools</bold>: New URL context and Google Search grounding capabilities provide Gemini models with real-time web information and enhanced research abilities.",
-		"hideButton": "Hide announcement",
-		"detailsDiscussLinks": "Get more details and discuss in <discordLink>Discord</discordLink> and <redditLink>Reddit</redditLink> 🚀"
-=======
 		"title": "🎉 Roo Code {{version}} Released",
 		"stealthModel": {
 			"feature": "<bold>Limited-time FREE stealth model</bold> - A blazing fast reasoning model that excels at agentic coding with a 262k context window, available through Roo Code Cloud.",
@@ -297,7 +287,6 @@
 			"connectButton": "Connect to Roo Code Cloud",
 			"selectModel": "Select <code>roo/sonic</code> from the Roo Code Cloud provider in<br/><settingsLink>Settings</settingsLink> to get started"
 		}
->>>>>>> 81cba186
 	},
 	"reasoning": {
 		"thinking": "Thinking",
