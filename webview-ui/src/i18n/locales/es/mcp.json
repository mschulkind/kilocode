{
	"title": "Servidores MCP",
<<<<<<< HEAD
	"done": "Hecho",
	"description": "Activa el Model Context Protocol (MCP) para que Kilo Code pueda usar herramientas y servicios adicionales de servidores externos. Esto amplía lo que Kilo Code puede hacer por ti. <0>Más información</0>",
=======
	"done": "Listo",
	"description": "El <0>Model Context Protocol</0> permite la comunicación con servidores MCP que se ejecutan localmente y proporcionan herramientas y recursos adicionales para extender las capacidades de Roo. Puedes usar <1>servidores creados por la comunidad</1> o pedir a Roo que cree nuevas herramientas específicas para tu flujo de trabajo (por ejemplo, \"añadir una herramienta que obtenga la documentación más reciente de npm\").",
	"instructions": "Instrucciones",
>>>>>>> 69f72002
	"enableToggle": {
		"title": "Activar servidores MCP",
		"description": "Actívalo para que Kilo Code pueda usar herramientas de servidores MCP conectados. Esto le da más capacidades a Kilo Code. Si no planeas usar estas herramientas extra, desactívalo para ayudar a reducir los costes de tokens API."
	},
	"enableServerCreation": {
		"title": "Activar creación de servidores MCP",
		"description": "Actívalo para que Kilo Code te ayude a crear <1>nuevos</1> servidores MCP personalizados. <0>Más información sobre la creación de servidores</0>",
		"hint": "Consejo: Para reducir los costes de tokens API, desactiva esta opción cuando no le pidas a Kilo Code que cree un nuevo servidor MCP."
	},
	"editGlobalMCP": "Editar MCP global",
	"editProjectMCP": "Editar MCP del proyecto",
	"learnMoreEditingSettings": "Más información sobre cómo editar archivos de configuración MCP",
	"tool": {
		"alwaysAllow": "Permitir siempre",
		"parameters": "Parámetros",
		"noDescription": "Sin descripción"
	},
	"tabs": {
		"tools": "Herramientas",
		"resources": "Recursos",
		"errors": "Errores"
	},
	"emptyState": {
		"noTools": "No se encontraron herramientas",
		"noResources": "No se encontraron recursos",
		"noLogs": "No se encontraron registros",
		"noErrors": "No se encontraron errores"
	},
	"networkTimeout": {
		"label": "Tiempo de espera de red",
		"description": "Tiempo máximo de espera para respuestas del servidor",
		"options": {
			"15seconds": "15 segundos",
			"30seconds": "30 segundos",
			"1minute": "1 minuto",
			"5minutes": "5 minutos",
			"10minutes": "10 minutos",
			"15minutes": "15 minutos",
			"30minutes": "30 minutos",
			"60minutes": "60 minutos"
		}
	},
	"deleteDialog": {
		"title": "Eliminar servidor MCP",
		"description": "¿Seguro que quieres eliminar el servidor MCP \"{{serverName}}\"? Esta acción no se puede deshacer.",
		"cancel": "Cancelar",
		"delete": "Eliminar"
	},
	"serverStatus": {
		"retrying": "Reintentando...",
		"retryConnection": "Reintentar conexión"
	}
}<|MERGE_RESOLUTION|>--- conflicted
+++ resolved
@@ -1,13 +1,8 @@
 {
 	"title": "Servidores MCP",
-<<<<<<< HEAD
-	"done": "Hecho",
-	"description": "Activa el Model Context Protocol (MCP) para que Kilo Code pueda usar herramientas y servicios adicionales de servidores externos. Esto amplía lo que Kilo Code puede hacer por ti. <0>Más información</0>",
-=======
 	"done": "Listo",
-	"description": "El <0>Model Context Protocol</0> permite la comunicación con servidores MCP que se ejecutan localmente y proporcionan herramientas y recursos adicionales para extender las capacidades de Roo. Puedes usar <1>servidores creados por la comunidad</1> o pedir a Roo que cree nuevas herramientas específicas para tu flujo de trabajo (por ejemplo, \"añadir una herramienta que obtenga la documentación más reciente de npm\").",
+	"description": "El <0>Model Context Protocol</0> permite la comunicación con servidores MCP que se ejecutan localmente y proporcionan herramientas y recursos adicionales para extender las capacidades de Kilo Code. Puedes usar <1>servidores creados por la comunidad</1> o pedir a Kilo Code que cree nuevas herramientas específicas para tu flujo de trabajo (por ejemplo, \"añadir una herramienta que obtenga la documentación más reciente de npm\").",
 	"instructions": "Instrucciones",
->>>>>>> 69f72002
 	"enableToggle": {
 		"title": "Activar servidores MCP",
 		"description": "Actívalo para que Kilo Code pueda usar herramientas de servidores MCP conectados. Esto le da más capacidades a Kilo Code. Si no planeas usar estas herramientas extra, desactívalo para ayudar a reducir los costes de tokens API."
