--- conflicted
+++ resolved
@@ -607,11 +607,7 @@
 		},
 		"todoList": {
 			"label": "Habilitar herramienta de lista de tareas",
-<<<<<<< HEAD
-			"description": "Cuando está habilitado, Kilo Code puede crear y gestionar listas de tareas para hacer seguimiento del progreso. Esto ayuda a organizar tareas complejas en pasos manejables."
-=======
 			"description": "Cuando está habilitado, Roo puede crear y gestionar listas de tareas para hacer seguimiento del progreso. Esto ayuda a organizar tareas complejas en pasos manejables."
->>>>>>> 06b590fc
 		}
 	},
 	"experimental": {
