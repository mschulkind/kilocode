{
<<<<<<< HEAD
	"greeting": "¡Hola, soy Kilo Code!",
	"introduction": "<strong>Kilo Code es el principal agente de codificación autónomo.</strong> Prepárate para arquitectar, codificar, depurar y aumentar tu productividad como nunca antes. Para continuar, Kilo Code requiere una clave API.",
=======
	"greeting": "¡Bienvenido a Roo Code!",
	"introduction": "Con una variedad de Modos integrados y extensibles, Roo Code te permite planificar, arquitectar, codificar, depurar y aumentar tu productividad como nunca antes.",
>>>>>>> 653104b4
	"notice": "Para comenzar, esta extensión necesita un proveedor de API.",
	"start": "¡Vamos!",
	"routers": {
		"requesty": {
			"description": "Tu router LLM optimizado",
			"incentive": "$1 de crédito gratis"
		},
		"openrouter": {
			"description": "Una interfaz unificada para LLMs"
		}
	},
	"chooseProvider": "Para hacer su magia, Roo necesita una clave API.",
	"startRouter": "Recomendamos usar un router LLM:",
	"startCustom": "O puedes traer tu propia clave API:",
	"telemetry": {
		"title": "Ayuda a mejorar Kilo Code",
		"anonymousTelemetry": "Envía datos de uso y errores anónimos para ayudarnos a corregir errores y mejorar la extensión. Nunca se envía código, texto o información personal.",
		"changeSettings": "Siempre puedes cambiar esto en la parte inferior de la <settingsLink>configuración</settingsLink>",
		"settings": "configuración",
		"allow": "Permitir",
		"deny": "Denegar"
	},
	"importSettings": "Importar configuración"
}<|MERGE_RESOLUTION|>--- conflicted
+++ resolved
@@ -1,11 +1,6 @@
 {
-<<<<<<< HEAD
 	"greeting": "¡Hola, soy Kilo Code!",
 	"introduction": "<strong>Kilo Code es el principal agente de codificación autónomo.</strong> Prepárate para arquitectar, codificar, depurar y aumentar tu productividad como nunca antes. Para continuar, Kilo Code requiere una clave API.",
-=======
-	"greeting": "¡Bienvenido a Roo Code!",
-	"introduction": "Con una variedad de Modos integrados y extensibles, Roo Code te permite planificar, arquitectar, codificar, depurar y aumentar tu productividad como nunca antes.",
->>>>>>> 653104b4
 	"notice": "Para comenzar, esta extensión necesita un proveedor de API.",
 	"start": "¡Vamos!",
 	"routers": {
@@ -17,7 +12,7 @@
 			"description": "Una interfaz unificada para LLMs"
 		}
 	},
-	"chooseProvider": "Para hacer su magia, Roo necesita una clave API.",
+	"chooseProvider": "Para hacer su magia, Kilo Code necesita una clave API.",
 	"startRouter": "Recomendamos usar un router LLM:",
 	"startCustom": "O puedes traer tu propia clave API:",
 	"telemetry": {
