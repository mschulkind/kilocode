--- conflicted
+++ resolved
@@ -379,14 +379,9 @@
 		"ollama": {
 			"baseUrl": "Base URL (opsional)",
 			"modelId": "Model ID",
-<<<<<<< HEAD
 			"apiKey": "API Key",
 			"apiKeyPlaceholder": "Masukkan API key Anda",
 			"apiKeyInfo": "API key akan dikirim sebagai Authorization header",
-=======
-			"apiKey": "Ollama API Key",
-			"apiKeyHelp": "API key opsional untuk instance Ollama yang terautentikasi atau layanan cloud. Biarkan kosong untuk instalasi lokal.",
->>>>>>> 8cff25ab
 			"description": "Ollama memungkinkan kamu menjalankan model secara lokal di komputer. Untuk instruksi cara memulai, lihat panduan quickstart mereka.",
 			"warning": "Catatan: Kilo Code menggunakan prompt kompleks dan bekerja terbaik dengan model Claude. Model yang kurang mampu mungkin tidak bekerja seperti yang diharapkan."
 		},
