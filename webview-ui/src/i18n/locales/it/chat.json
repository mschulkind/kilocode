--- conflicted
+++ resolved
@@ -1,9 +1,5 @@
 {
-<<<<<<< HEAD
 	"greeting": "Cosa può fare Kilo Code per te?",
-=======
-	"greeting": "Benvenuto a Roo Code",
->>>>>>> 7f026f5c
 	"task": {
 		"title": "Attività",
 		"seeMore": "Vedi altro",
@@ -72,10 +68,7 @@
 		"tooltip": "Annulla l'operazione corrente"
 	},
 	"scrollToBottom": "Scorri fino alla fine della chat",
-<<<<<<< HEAD
-=======
-	"onboarding": "Grazie alle più recenti innovazioni nelle capacità di codifica agentica, posso gestire complesse attività di sviluppo software passo dopo passo. Con strumenti che mi permettono di creare e modificare file, esplorare progetti complessi, utilizzare il browser ed eseguire comandi da terminale (dopo la tua autorizzazione), posso aiutarti in modi che vanno oltre il completamento del codice o il supporto tecnico. Posso persino usare MCP per creare nuovi strumenti ed estendere le mie capacità.",
->>>>>>> 7f026f5c
+	"onboarding": "<strong>La tua lista di attività in questo spazio di lavoro è vuota.</strong> Inizia digitando un'attività qui sotto. Non sei sicuro di come iniziare? Scopri di più su cosa può fare Kilo Code per te nella <DocsLink>documentazione</DocsLink>.",
 	"selectMode": "Seleziona modalità di interazione",
 	"selectApiConfig": "Seleziona configurazione API",
 	"enhancePrompt": "Migliora prompt con contesto aggiuntivo",
