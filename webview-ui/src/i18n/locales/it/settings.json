--- conflicted
+++ resolved
@@ -30,13 +30,7 @@
 		"terminal": "Terminal",
 		"experimental": "Sperimentale",
 		"language": "Lingua",
-<<<<<<< HEAD
-		"about": "Informazioni su Kilo Code",
-		"interface": "Interfaccia",
-		"mcp": "Server MCP"
-=======
-		"about": "Informazioni su Roo Code"
->>>>>>> 2caf974e
+		"about": "Informazioni su Kilo Code"
 	},
 	"autoApprove": {
 		"description": "Permetti a Kilo Code di eseguire automaticamente operazioni senza richiedere approvazione. Abilita queste impostazioni solo se ti fidi completamente dell'IA e comprendi i rischi di sicurezza associati.",
@@ -428,13 +422,8 @@
 		}
 	},
 	"promptCaching": {
-<<<<<<< HEAD
-		"label": "Abilita cache dei prompt",
-		"description": "Quando abilitato, Kilo Code utilizzerà questo modello con la cache dei prompt attivata per ridurre i costi."
-=======
 		"label": "Disattiva la cache dei prompt",
-		"description": "Quando selezionato, Roo non utilizzerà la cache dei prompt per questo modello."
->>>>>>> 2caf974e
+		"description": "Quando selezionato, Kilo Code non utilizzerà la cache dei prompt per questo modello."
 	},
 	"temperature": {
 		"useCustom": "Usa temperatura personalizzata",
