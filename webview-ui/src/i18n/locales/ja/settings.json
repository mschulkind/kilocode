--- conflicted
+++ resolved
@@ -82,15 +82,11 @@
 			"delayLabel": "診断が潜在的な問題を検出できるよう、書き込み後に遅延を設ける",
 			"outsideWorkspace": {
 				"label": "ワークスペース外のファイルを含める",
-<<<<<<< HEAD
 				"description": "Kilo Codeが承認なしで現在のワークスペース外のファイルを作成・編集することを許可します。"
-=======
-				"description": "Rooが承認なしで現在のワークスペース外のファイルを作成・編集することを許可します。"
 			},
 			"protected": {
 				"label": "保護されたファイルを含める",
-				"description": "Rooが保護されたファイル（.rooignoreや.roo/設定ファイルなど）を承認なしで作成・編集することを許可します。"
->>>>>>> 23bbad04
+				"description": "Kilo Codeが保護されたファイル（.kilocodeignoreや.kilocode/設定ファイルなど）を承認なしで作成・編集することを許可します。"
 			}
 		},
 		"browser": {
@@ -519,7 +515,7 @@
 		},
 		"MULTI_FILE_APPLY_DIFF": {
 			"name": "同時ファイル編集を有効にする",
-			"description": "有効にすると、Rooは単一のリクエストで複数のファイルを編集できます。無効にすると、Rooはファイルを一つずつ編集する必要があります。これを無効にすることで、能力の低いモデルで作業する場合や、ファイル変更をより細かく制御したい場合に役立ちます。"
+			"description": "有効にすると、Kilo Codeは単一のリクエストで複数のファイルを編集できます。無効にすると、Kilo Codeはファイルを一つずつ編集する必要があります。これを無効にすることで、能力の低いモデルで作業する場合や、ファイル変更をより細かく制御したい場合に役立ちます。"
 		}
 	},
 	"promptCaching": {
