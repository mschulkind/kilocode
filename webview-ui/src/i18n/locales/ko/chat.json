--- conflicted
+++ resolved
@@ -168,7 +168,6 @@
 		"wantsToFetch": "Kilo Code는 현재 작업을 지원하기 위해 자세한 지침을 가져오려고 합니다"
 	},
 	"fileOperations": {
-<<<<<<< HEAD
 		"wantsToRead": "Kilo Code가 이 파일을 읽고 싶어합니다:",
 		"wantsToReadOutsideWorkspace": "Kilo Code가 워크스페이스 외부의 이 파일을 읽고 싶어합니다:",
 		"didRead": "Kilo Code가 이 파일을 읽었습니다:",
@@ -183,28 +182,11 @@
 		"wantsToInsertAtEnd": "Kilo Code가 이 파일의 끝에 내용을 추가하고 싶어합니다:",
 		"wantsToReadAndXMore": "Kilo Code가 이 파일과 {{count}}개의 파일을 더 읽으려고 합니다:",
 		"wantsToReadMultiple": "Kilo Code가 여러 파일을 읽으려고 합니다:",
-		"wantsToApplyBatchChanges": "Kilo Code가 여러 파일에 변경 사항을 적용하고 싶어합니다:"
-=======
-		"wantsToRead": "Roo가 이 파일을 읽고 싶어합니다:",
-		"wantsToReadOutsideWorkspace": "Roo가 워크스페이스 외부의 이 파일을 읽고 싶어합니다:",
-		"didRead": "Roo가 이 파일을 읽었습니다:",
-		"wantsToEdit": "Roo가 이 파일을 편집하고 싶어합니다:",
-		"wantsToEditOutsideWorkspace": "Roo가 워크스페이스 외부의 이 파일을 편집하고 싶어합니다:",
-		"wantsToEditProtected": "Roo가 보호된 설정 파일을 편집하고 싶어합니다:",
-		"wantsToCreate": "Roo가 새 파일을 만들고 싶어합니다:",
-		"wantsToSearchReplace": "Roo가 이 파일에서 검색 및 바꾸기를 수행하고 싶어합니다:",
-		"didSearchReplace": "Roo가 이 파일에서 검색 및 바꾸기를 수행했습니다:",
-		"wantsToInsert": "Roo가 이 파일에 내용을 삽입하고 싶어합니다:",
-		"wantsToInsertWithLineNumber": "Roo가 이 파일의 {{lineNumber}}번 줄에 내용을 삽입하고 싶어합니다:",
-		"wantsToInsertAtEnd": "Roo가 이 파일의 끝에 내용을 추가하고 싶어합니다:",
-		"wantsToReadAndXMore": "Roo가 이 파일과 {{count}}개의 파일을 더 읽으려고 합니다:",
-		"wantsToReadMultiple": "Roo가 여러 파일을 읽으려고 합니다:",
-		"wantsToApplyBatchChanges": "Roo가 여러 파일에 변경 사항을 적용하고 싶어합니다:",
-		"wantsToGenerateImage": "Roo가 이미지를 생성하고 싶어합니다:",
-		"wantsToGenerateImageOutsideWorkspace": "Roo가 워크스페이스 외부에서 이미지를 생성하고 싶어합니다:",
-		"wantsToGenerateImageProtected": "Roo가 보호된 위치에서 이미지를 생성하고 싶어합니다:",
-		"didGenerateImage": "Roo가 이미지를 생성했습니다:"
->>>>>>> 8cff25ab
+		"wantsToApplyBatchChanges": "Kilo Code가 여러 파일에 변경 사항을 적용하고 싶어합니다:",
+		"wantsToGenerateImage": "Kilo Code가 이미지를 생성하고 싶어합니다:",
+		"wantsToGenerateImageOutsideWorkspace": "Kilo Code가 워크스페이스 외부에서 이미지를 생성하고 싶어합니다:",
+		"wantsToGenerateImageProtected": "Kilo Code가 보호된 위치에서 이미지를 생성하고 싶어합니다:",
+		"didGenerateImage": "Kilo Code가 이미지를 생성했습니다:"
 	},
 	"directoryOperations": {
 		"wantsToViewTopLevel": "Kilo Code가 이 디렉토리의 최상위 파일을 보고 싶어합니다:",
