--- conflicted
+++ resolved
@@ -1,11 +1,6 @@
 {
-<<<<<<< HEAD
 	"greeting": "Hoi, ik ben Kilo Code!",
 	"introduction": "<strong>Kilo Code is de toonaangevende autonome programmeeragent.</strong> Maak je klaar om te ontwerpen, coderen, debuggen en je productiviteit te verhogen als nooit tevoren. Om door te gaan, heeft Kilo Code een API-sleutel nodig.",
-=======
-	"greeting": "Welkom bij Roo Code!",
-	"introduction": "Met een reeks ingebouwde en uitbreidbare Modi laat Roo Code je plannen, ontwerpen, coderen, debuggen en je productiviteit verhogen als nooit tevoren.",
->>>>>>> 653104b4
 	"notice": "Om te beginnen heeft deze extensie een API-provider nodig.",
 	"start": "Aan de slag!",
 	"routers": {
@@ -17,7 +12,7 @@
 			"description": "Een uniforme interface voor LLM's"
 		}
 	},
-	"chooseProvider": "Om zijn magie te doen, heeft Roo een API-sleutel nodig.",
+	"chooseProvider": "Om zijn magie te doen, heeft Kilo Code een API-sleutel nodig.",
 	"startRouter": "We raden aan om een LLM-router te gebruiken:",
 	"startCustom": "Of je kunt je eigen API-sleutel gebruiken:",
 	"telemetry": {
