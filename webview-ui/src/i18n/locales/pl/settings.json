{
	"common": {
		"save": "Zapisz",
		"done": "Gotowe",
		"cancel": "Anuluj",
		"reset": "Resetuj",
		"select": "Wybierz",
		"add": "Dodaj nagłówek",
		"remove": "Usuń"
	},
	"header": {
		"title": "Ustawienia",
		"saveButtonTooltip": "Zapisz zmiany",
		"nothingChangedTooltip": "Nic się nie zmieniło",
		"doneButtonTooltip": "Odrzuć niezapisane zmiany i zamknij panel ustawień"
	},
	"unsavedChangesDialog": {
		"title": "Niezapisane zmiany",
		"description": "Czy chcesz odrzucić zmiany i kontynuować?",
		"cancelButton": "Anuluj",
		"discardButton": "Odrzuć zmiany"
	},
	"sections": {
		"providers": "Dostawcy",
		"autoApprove": "Auto-zatwierdzanie",
		"browser": "Dostęp komputera",
		"checkpoints": "Punkty kontrolne",
		"notifications": "Powiadomienia",
		"contextManagement": "Kontekst",
		"terminal": "Terminal",
		"prompts": "Podpowiedzi",
		"experimental": "Eksperymentalne",
		"language": "Język",
		"about": "O Kilo Code",
		"display": "Wyświetl"
	},
	"prompts": {
		"description": "Skonfiguruj podpowiedzi wsparcia używane do szybkich działań, takich jak ulepszanie podpowiedzi, wyjaśnianie kodu i rozwiązywanie problemów. Te podpowiedzi pomagają Kilo Code zapewnić lepsze wsparcie dla typowych zadań programistycznych."
	},
	"codeIndex": {
		"title": "Indeksowanie kodu",
		"enableLabel": "Włącz indeksowanie kodu",
		"enableDescription": "Włącz indeksowanie kodu, aby poprawić wyszukiwanie i zrozumienie kontekstu",
		"profileLabel": "Dostawca osadzania",
		"selectProfilePlaceholder": "Wybierz dostawcę",
		"openaiProvider": "OpenAI",
		"ollamaProvider": "Ollama",
		"geminiProvider": "Gemini",
		"geminiApiKeyLabel": "Klucz API:",
		"geminiApiKeyPlaceholder": "Wprowadź swój klucz API Gemini",
		"mistralProvider": "Mistral",
		"mistralApiKeyLabel": "Klucz API:",
		"mistralApiKeyPlaceholder": "Wprowadź swój klucz API Mistral",
		"openaiCompatibleProvider": "Kompatybilny z OpenAI",
		"openAiKeyLabel": "Klucz API OpenAI",
		"openAiKeyPlaceholder": "Wprowadź swój klucz API OpenAI",
		"openAiCompatibleBaseUrlLabel": "Bazowy URL",
		"openAiCompatibleApiKeyLabel": "Klucz API",
		"openAiCompatibleApiKeyPlaceholder": "Wprowadź swój klucz API",
		"openAiCompatibleModelDimensionLabel": "Wymiar Embeddingu:",
		"modelDimensionLabel": "Wymiar modelu",
		"openAiCompatibleModelDimensionPlaceholder": "np., 1536",
		"openAiCompatibleModelDimensionDescription": "Wymiar embeddingu (rozmiar wyjściowy) dla twojego modelu. Sprawdź dokumentację swojego dostawcy, aby uzyskać tę wartość. Typowe wartości: 384, 768, 1536, 3072.",
		"modelLabel": "Model",
		"selectModelPlaceholder": "Wybierz model",
		"ollamaUrlLabel": "URL Ollama:",
		"qdrantUrlLabel": "URL Qdrant",
		"qdrantKeyLabel": "Klucz Qdrant:",
		"startIndexingButton": "Rozpocznij",
		"clearIndexDataButton": "Wyczyść indeks",
		"unsavedSettingsMessage": "Zapisz swoje ustawienia przed rozpoczęciem procesu indeksowania.",
		"clearDataDialog": {
			"title": "Czy jesteś pewien?",
			"description": "Tej akcji nie można cofnąć. Spowoduje to trwałe usunięcie danych indeksu Twojego kodu.",
			"cancelButton": "Anuluj",
			"confirmButton": "Wyczyść dane"
		},
		"description": "Skonfiguruj ustawienia indeksowania bazy kodu, aby włączyć wyszukiwanie semantyczne w swoim projekcie. <0>Dowiedz się więcej</0>",
		"statusTitle": "Status",
		"settingsTitle": "Ustawienia indeksowania",
		"disabledMessage": "Indeksowanie bazy kodu jest obecnie wyłączone. Włącz je w ustawieniach globalnych, aby skonfigurować opcje indeksowania.",
		"embedderProviderLabel": "Dostawca Embeddera",
		"modelPlaceholder": "Wprowadź nazwę modelu",
		"selectModel": "Wybierz model",
		"ollamaBaseUrlLabel": "Bazowy URL Ollama",
		"qdrantApiKeyLabel": "Klucz API Qdrant",
		"qdrantApiKeyPlaceholder": "Wprowadź swój klucz API Qdrant (opcjonalnie)",
		"setupConfigLabel": "Konfiguracja",
		"ollamaUrlPlaceholder": "http://localhost:11434",
		"openAiCompatibleBaseUrlPlaceholder": "https://api.example.com",
		"modelDimensionPlaceholder": "1536",
		"qdrantUrlPlaceholder": "http://localhost:6333",
		"saveError": "Nie udało się zapisać ustawień",
		"modelDimensions": "({{dimension}} wymiarów)",
		"saveSuccess": "Ustawienia zapisane pomyślnie",
		"saving": "Zapisywanie...",
		"saveSettings": "Zapisz",
		"indexingStatuses": {
			"standby": "Gotowość",
			"indexing": "Indeksowanie",
			"indexed": "Zaindeksowane",
			"error": "Błąd"
		},
		"close": "Zamknij",
		"validation": {
			"invalidQdrantUrl": "Nieprawidłowy URL Qdrant",
			"invalidOllamaUrl": "Nieprawidłowy URL Ollama",
			"invalidBaseUrl": "Nieprawidłowy podstawowy URL",
			"qdrantUrlRequired": "Wymagany jest URL Qdrant",
			"openaiApiKeyRequired": "Wymagany jest klucz API OpenAI",
			"modelSelectionRequired": "Wymagany jest wybór modelu",
			"apiKeyRequired": "Wymagany jest klucz API",
			"modelIdRequired": "Wymagane jest ID modelu",
			"modelDimensionRequired": "Wymagany jest wymiar modelu",
			"geminiApiKeyRequired": "Wymagany jest klucz API Gemini",
			"mistralApiKeyRequired": "Klucz API Mistral jest wymagany",
			"ollamaBaseUrlRequired": "Wymagany jest bazowy adres URL Ollama",
			"baseUrlRequired": "Wymagany jest bazowy adres URL",
			"modelDimensionMinValue": "Wymiar modelu musi być większy niż 0"
		},
		"advancedConfigLabel": "Konfiguracja zaawansowana",
		"searchMinScoreLabel": "Próg wyniku wyszukiwania",
		"searchMinScoreDescription": "Minimalny wynik podobieństwa (0.0-1.0) wymagany dla wyników wyszukiwania. Niższe wartości zwracają więcej wyników, ale mogą być mniej trafne. Wyższe wartości zwracają mniej wyników, ale bardziej trafnych.",
		"searchMinScoreResetTooltip": "Zresetuj do wartości domyślnej (0.4)",
		"searchMaxResultsLabel": "Maksymalna liczba wyników wyszukiwania",
		"searchMaxResultsDescription": "Maksymalna liczba wyników wyszukiwania zwracanych podczas zapytania do indeksu bazy kodu. Wyższe wartości zapewniają więcej kontekstu, ale mogą zawierać mniej istotne wyniki.",
		"resetToDefault": "Przywróć domyślne"
	},
	"autoApprove": {
<<<<<<< HEAD
		"description": "Pozwól Kilo Code na automatyczne wykonywanie operacji bez wymagania zatwierdzenia. Włącz te ustawienia tylko jeśli w pełni ufasz AI i rozumiesz związane z tym zagrożenia bezpieczeństwa.",
=======
		"description": "Pozwól Roo na automatyczne wykonywanie operacji bez wymagania zatwierdzenia. Włącz te ustawienia tylko jeśli w pełni ufasz AI i rozumiesz związane z tym zagrożenia bezpieczeństwa.",
		"enabled": "Auto-zatwierdzanie włączone",
>>>>>>> c45896ab
		"toggleAriaLabel": "Przełącz automatyczne zatwierdzanie",
		"disabledAriaLabel": "Automatyczne zatwierdzanie wyłączone - najpierw wybierz opcje",
		"readOnly": {
			"label": "Odczyt",
			"description": "Gdy włączone, Kilo Code automatycznie będzie wyświetlać zawartość katalogów i czytać pliki bez konieczności klikania przycisku Zatwierdź.",
			"outsideWorkspace": {
				"label": "Uwzględnij pliki poza obszarem roboczym",
				"description": "Pozwól Kilo Code na odczyt plików poza bieżącym obszarem roboczym bez konieczności zatwierdzania."
			}
		},
		"write": {
			"label": "Zapis",
			"description": "Automatycznie twórz i edytuj pliki bez konieczności zatwierdzania",
			"delayLabel": "Opóźnienie po zapisach, aby umożliwić diagnostyce wykrycie potencjalnych problemów",
			"outsideWorkspace": {
				"label": "Uwzględnij pliki poza obszarem roboczym",
				"description": "Pozwól Kilo Code na tworzenie i edycję plików poza bieżącym obszarem roboczym bez konieczności zatwierdzania."
			},
			"protected": {
				"label": "Uwzględnij pliki chronione",
				"description": "Pozwól Kilo Code na tworzenie i edycję plików chronionych (takich jak .kilocodeignore i pliki konfiguracyjne .kilocode/) bez konieczności zatwierdzania."
			}
		},
		"browser": {
			"label": "Przeglądarka",
			"description": "Automatycznie wykonuj akcje przeglądarki bez konieczności zatwierdzania. Uwaga: Dotyczy tylko gdy model obsługuje używanie komputera"
		},
		"retry": {
			"label": "Ponów",
			"description": "Automatycznie ponawiaj nieudane żądania API, gdy serwer zwraca odpowiedź z błędem",
			"delayLabel": "Opóźnienie przed ponowieniem żądania"
		},
		"mcp": {
			"label": "MCP",
			"description": "Włącz automatyczne zatwierdzanie poszczególnych narzędzi MCP w widoku Serwerów MCP (wymaga zarówno tego ustawienia, jak i pola wyboru \"Zawsze zezwalaj\" narzędzia)"
		},
		"modeSwitch": {
			"label": "Tryb",
			"description": "Automatycznie przełączaj między różnymi trybami bez konieczności zatwierdzania"
		},
		"subtasks": {
			"label": "Podzadania",
			"description": "Zezwalaj na tworzenie i ukończenie podzadań bez konieczności zatwierdzania"
		},
		"followupQuestions": {
			"label": "Pytanie",
			"description": "Automatycznie wybierz pierwszą sugerowaną odpowiedź na pytania uzupełniające po skonfigurowanym limicie czasu",
			"timeoutLabel": "Czas oczekiwania przed automatycznym wybraniem pierwszej odpowiedzi"
		},
		"execute": {
			"label": "Wykonaj",
			"description": "Automatycznie wykonuj dozwolone polecenia terminala bez konieczności zatwierdzania",
			"allowedCommands": "Dozwolone polecenia auto-wykonania",
			"allowedCommandsDescription": "Prefiksy poleceń, które mogą być automatycznie wykonywane, gdy \"Zawsze zatwierdzaj operacje wykonania\" jest włączone. Dodaj * aby zezwolić na wszystkie polecenia (używaj z ostrożnością).",
			"deniedCommands": "Odrzucone polecenia",
			"deniedCommandsDescription": "Prefiksy poleceń, które będą automatycznie odrzucane bez pytania o zatwierdzenie. W przypadku konfliktów z dozwolonymi poleceniami, najdłuższe dopasowanie prefiksu ma pierwszeństwo. Dodaj * aby odrzucić wszystkie polecenia.",
			"commandPlaceholder": "Wprowadź prefiks polecenia (np. 'git ')",
			"deniedCommandPlaceholder": "Wprowadź prefiks polecenia do odrzucenia (np. 'rm -rf')",
			"addButton": "Dodaj",
			"autoDenied": "Polecenia z prefiksem `{{prefix}}` zostały zabronione przez użytkownika. Nie obchodź tego ograniczenia uruchamiając inne polecenie."
		},
		"showMenu": {
			"label": "Pokaż menu automatycznego zatwierdzania w widoku czatu",
			"description": "Gdy włączone, menu automatycznego zatwierdzania będzie wyświetlane na dole widoku czatu, umożliwiając szybki dostęp do ustawień automatycznego zatwierdzania"
		},
		"updateTodoList": {
			"label": "Todo",
			"description": "Lista zadań jest automatycznie aktualizowana bez zatwierdzenia"
		},
		"apiRequestLimit": {
			"title": "Maksymalna liczba żądań",
			"description": "Automatycznie wykonaj tyle żądań API przed poproszeniem o zgodę na kontynuowanie zadania.",
			"unlimited": "Bez limitu"
		},
		"selectOptionsFirst": "Wybierz co najmniej jedną opcję poniżej, aby włączyć automatyczne zatwierdzanie",
		"apiCostLimit": {
			"title": "Maksymalny koszt",
			"unlimited": "Bez limitu"
		},
		"maxLimits": {
			"description": "Automatycznie składaj zapytania do tych limitów przed poproszeniem o zgodę na kontynuowanie."
		}
	},
	"providers": {
		"providerDocumentation": "Dokumentacja {{provider}}",
		"configProfile": "Profil konfiguracji",
		"description": "Zapisz różne konfiguracje API, aby szybko przełączać się między dostawcami i ustawieniami.",
		"apiProvider": "Dostawca API",
		"model": "Model",
		"nameEmpty": "Nazwa nie może być pusta",
		"nameExists": "Profil o tej nazwie już istnieje",
		"deleteProfile": "Usuń profil",
		"invalidArnFormat": "Nieprawidłowy format ARN. Sprawdź powyższe przykłady.",
		"enterNewName": "Wprowadź nową nazwę",
		"addProfile": "Dodaj profil",
		"renameProfile": "Zmień nazwę profilu",
		"newProfile": "Nowy profil konfiguracji",
		"enterProfileName": "Wprowadź nazwę profilu",
		"createProfile": "Utwórz profil",
		"cannotDeleteOnlyProfile": "Nie można usunąć jedynego profilu",
		"searchPlaceholder": "Szukaj profili",
		"searchProviderPlaceholder": "Szukaj dostawców",
		"noProviderMatchFound": "Nie znaleziono dostawców",
		"noMatchFound": "Nie znaleziono pasujących profili",
		"vscodeLmDescription": "Interfejs API modelu językowego VS Code umożliwia uruchamianie modeli dostarczanych przez inne rozszerzenia VS Code (w tym, ale nie tylko, GitHub Copilot). Najłatwiejszym sposobem na rozpoczęcie jest zainstalowanie rozszerzeń Copilot i Copilot Chat z VS Code Marketplace.",
		"awsCustomArnUse": "Wprowadź prawidłowy Amazon Bedrock ARN dla modelu, którego chcesz użyć. Przykłady formatu:",
		"awsCustomArnDesc": "Upewnij się, że region w ARN odpowiada wybranemu powyżej regionowi AWS.",
		"openRouterApiKey": "Klucz API OpenRouter",
		"getOpenRouterApiKey": "Uzyskaj klucz API OpenRouter",
		"apiKeyStorageNotice": "Klucze API są bezpiecznie przechowywane w Tajnym Magazynie VSCode",
		"glamaApiKey": "Klucz API Glama",
		"getGlamaApiKey": "Uzyskaj klucz API Glama",
		"useCustomBaseUrl": "Użyj niestandardowego URL bazowego",
		"useReasoning": "Włącz rozumowanie",
		"useHostHeader": "Użyj niestandardowego nagłówka Host",
		"useLegacyFormat": "Użyj starszego formatu API OpenAI",
		"customHeaders": "Niestandardowe nagłówki",
		"headerName": "Nazwa nagłówka",
		"headerValue": "Wartość nagłówka",
		"noCustomHeaders": "Brak zdefiniowanych niestandardowych nagłówków. Kliknij przycisk +, aby dodać.",
		"requestyApiKey": "Klucz API Requesty",
		"refreshModels": {
			"label": "Odśwież modele",
			"hint": "Proszę ponownie otworzyć ustawienia, aby zobaczyć najnowsze modele.",
			"loading": "Odświeżanie listy modeli...",
			"success": "Lista modeli została pomyślnie odświeżona!",
			"error": "Nie udało się odświeżyć listy modeli. Spróbuj ponownie."
		},
		"getRequestyApiKey": "Uzyskaj klucz API Requesty",
		"openRouterTransformsText": "Kompresuj podpowiedzi i łańcuchy wiadomości do rozmiaru kontekstu (<a>Transformacje OpenRouter</a>)",
		"anthropicApiKey": "Klucz API Anthropic",
		"getAnthropicApiKey": "Uzyskaj klucz API Anthropic",
		"anthropicUseAuthToken": "Przekaż klucz API Anthropic jako nagłówek Authorization zamiast X-Api-Key",
		"cerebrasApiKey": "Klucz API Cerebras",
		"getCerebrasApiKey": "Pobierz klucz API Cerebras",
		"chutesApiKey": "Klucz API Chutes",
		"getChutesApiKey": "Uzyskaj klucz API Chutes",
		"fireworksApiKey": "Klucz API Fireworks",
		"getFireworksApiKey": "Uzyskaj klucz API Fireworks",
		"deepSeekApiKey": "Klucz API DeepSeek",
		"getDeepSeekApiKey": "Uzyskaj klucz API DeepSeek",
		"doubaoApiKey": "Klucz API Doubao",
		"getDoubaoApiKey": "Uzyskaj klucz API Doubao",
		"fireworksApiKey": "Klucz API Fireworks",
		"getFireworksApiKey": "Uzyskaj klucz API Fireworks",
		"zaiApiKey": "Klucz API Z.AI",
		"getZaiApiKey": "Uzyskaj klucz API Z.AI",
		"bigModelApiKey": "Klucz API BigModel",
		"getBigModelApiKey": "Uzyskaj klucz API BigModel",
		"moonshotApiKey": "Klucz API Moonshot",
		"getMoonshotApiKey": "Uzyskaj klucz API Moonshot",
		"moonshotBaseUrl": "Punkt wejścia Moonshot",
		"zaiApiKey": "Klucz API Z AI",
		"getZaiApiKey": "Uzyskaj klucz API Z AI",
		"zaiEntrypoint": "Punkt wejścia Z AI",
		"zaiEntrypointDescription": "Wybierz odpowiedni punkt wejścia API w zależności od swojej lokalizacji. Jeśli jesteś w Chinach, wybierz open.bigmodel.cn. W przeciwnym razie wybierz api.z.ai.",
		"geminiApiKey": "Klucz API Gemini",
		"getGroqApiKey": "Uzyskaj klucz API Groq",
		"groqApiKey": "Klucz API Groq",
		"getSambaNovaApiKey": "Uzyskaj klucz API SambaNova",
		"sambaNovaApiKey": "Klucz API SambaNova",
		"getGeminiApiKey": "Uzyskaj klucz API Gemini",
		"getHuggingFaceApiKey": "Uzyskaj klucz API Hugging Face",
		"huggingFaceApiKey": "Klucz API Hugging Face",
		"huggingFaceModelId": "ID modelu",
		"huggingFaceLoading": "Ładowanie...",
		"huggingFaceModelsCount": "({{count}} modeli)",
		"huggingFaceSelectModel": "Wybierz model...",
		"huggingFaceSearchModels": "Szukaj modeli...",
		"huggingFaceNoModelsFound": "Nie znaleziono modeli",
		"huggingFaceProvider": "Dostawca",
		"huggingFaceProviderAuto": "Automatyczny",
		"huggingFaceSelectProvider": "Wybierz dostawcę...",
		"huggingFaceSearchProviders": "Szukaj dostawców...",
		"huggingFaceNoProvidersFound": "Nie znaleziono dostawców",
		"apiKey": "Klucz API",
		"openAiApiKey": "Klucz API OpenAI",
		"openAiBaseUrl": "URL bazowy",
		"getOpenAiApiKey": "Uzyskaj klucz API OpenAI",
		"mistralApiKey": "Klucz API Mistral",
		"getMistralApiKey": "Uzyskaj klucz API Mistral / Codestral",
		"codestralBaseUrl": "URL bazowy Codestral (opcjonalnie)",
		"codestralBaseUrlDesc": "Ustaw opcjonalny URL dla modeli Codestral.",
		"xaiApiKey": "Klucz API xAI",
		"getXaiApiKey": "Uzyskaj klucz API xAI",
		"litellmApiKey": "Klucz API LiteLLM",
		"litellmBaseUrl": "URL bazowy LiteLLM",
		"awsCredentials": "Poświadczenia AWS",
		"awsProfile": "Profil AWS",
		"awsApiKey": "Klucz API Amazon Bedrock",
		"awsProfileName": "Nazwa profilu AWS",
		"awsAccessKey": "Klucz dostępu AWS",
		"awsSecretKey": "Klucz tajny AWS",
		"awsSessionToken": "Token sesji AWS",
		"awsRegion": "Region AWS",
		"awsCrossRegion": "Użyj wnioskowania międzyregionalnego",
		"awsBedrockVpc": {
			"useCustomVpcEndpoint": "Użyj niestandardowego punktu końcowego VPC",
			"vpcEndpointUrlPlaceholder": "Wprowadź URL punktu końcowego VPC (opcjonalnie)",
			"examples": "Przykłady:"
		},
		"enablePromptCaching": "Włącz buforowanie podpowiedzi",
		"enablePromptCachingTitle": "Włącz buforowanie podpowiedzi, aby poprawić wydajność i zmniejszyć koszty dla obsługiwanych modeli.",
		"cacheUsageNote": "Uwaga: Jeśli nie widzisz użycia bufora, spróbuj wybrać inny model, a następnie ponownie wybrać żądany model.",
		"vscodeLmModel": "Model językowy",
		"vscodeLmWarning": "Uwaga: To bardzo eksperymentalna integracja, a wsparcie dostawcy może się różnić. Jeśli otrzymasz błąd dotyczący nieobsługiwanego modelu, jest to problem po stronie dostawcy.",
		"geminiParameters": {
			"urlContext": {
				"title": "Włącz kontekst URL",
				"description": "Pozwala Gemini uzyskiwać dostęp i przetwarzać adresy URL w celu uzyskania dodatkowego kontekstu podczas generowania odpowiedzi. Przydatne w zadaniach wymagających analizy zawartości sieci Web."
			},
			"groundingSearch": {
				"title": "Włącz grounding przy użyciu wyszukiwarki Google",
				"description": "Pozwala Gemini przeszukiwać Google w celu uzyskania aktualnych informacji i opierać odpowiedzi na danych w czasie rzeczywistym. Przydatne w zapytaniach wymagających najnowszych informacji."
			}
		},
		"googleCloudSetup": {
			"title": "Aby korzystać z Google Cloud Vertex AI, potrzebujesz:",
			"step1": "1. Utworzyć konto Google Cloud, włączyć API Vertex AI i włączyć żądane modele Claude.",
			"step2": "2. Zainstalować Google Cloud CLI i skonfigurować domyślne poświadczenia aplikacji.",
			"step3": "3. Lub utworzyć konto usługi z poświadczeniami."
		},
		"googleCloudCredentials": "Poświadczenia Google Cloud",
		"googleCloudKeyFile": "Ścieżka pliku klucza Google Cloud",
		"googleCloudProjectId": "ID projektu Google Cloud",
		"googleCloudRegion": "Region Google Cloud",
		"lmStudio": {
			"baseUrl": "URL bazowy (opcjonalnie)",
			"modelId": "ID modelu",
			"speculativeDecoding": "Włącz dekodowanie spekulacyjne",
			"draftModelId": "ID modelu szkicu",
			"draftModelDesc": "Aby dekodowanie spekulacyjne działało poprawnie, model szkicu musi pochodzić z tej samej rodziny modeli.",
			"selectDraftModel": "Wybierz model szkicu",
			"noModelsFound": "Nie znaleziono modeli szkicu. Upewnij się, że LM Studio jest uruchomione z włączonym trybem serwera.",
			"description": "LM Studio pozwala na lokalne uruchamianie modeli na twoim komputerze. Aby rozpocząć, zapoznaj się z ich <a>przewodnikiem szybkiego startu</a>. Będziesz również musiał uruchomić funkcję <b>serwera lokalnego</b> LM Studio, aby używać go z tym rozszerzeniem. <span>Uwaga:</span> Kilo Code używa złożonych podpowiedzi i działa najlepiej z modelami Claude. Modele o niższych możliwościach mogą nie działać zgodnie z oczekiwaniami."
		},
		"ollama": {
			"baseUrl": "URL bazowy (opcjonalnie)",
			"modelId": "ID modelu",
			"description": "Ollama pozwala na lokalne uruchamianie modeli na twoim komputerze. Aby rozpocząć, zapoznaj się z przewodnikiem szybkiego startu.",
			"warning": "Uwaga: Kilo Code używa złożonych podpowiedzi i działa najlepiej z modelami Claude. Modele o niższych możliwościach mogą nie działać zgodnie z oczekiwaniami."
		},
		"unboundApiKey": "Klucz API Unbound",
		"getUnboundApiKey": "Uzyskaj klucz API Unbound",
		"unboundRefreshModelsSuccess": "Lista modeli zaktualizowana! Możesz teraz wybierać spośród najnowszych modeli.",
		"unboundInvalidApiKey": "Nieprawidłowy klucz API. Sprawdź swój klucz API i spróbuj ponownie.",
		"humanRelay": {
			"description": "Nie jest wymagany klucz API, ale użytkownik będzie musiał pomóc w kopiowaniu i wklejaniu informacji do czatu internetowego AI.",
			"instructions": "Podczas użytkowania pojawi się okno dialogowe, a bieżąca wiadomość zostanie automatycznie skopiowana do schowka. Będziesz musiał wkleić ją do internetowych wersji AI (takich jak ChatGPT lub Claude), a następnie skopiować odpowiedź AI z powrotem do okna dialogowego i kliknąć przycisk potwierdzenia."
		},
		"openRouter": {
			"providerRouting": {
				"title": "Routing dostawców OpenRouter",
				"description": "OpenRouter kieruje żądania do najlepszych dostępnych dostawców dla Twojego modelu. Domyślnie żądania są równoważone między najlepszymi dostawcami, aby zmaksymalizować czas działania. Możesz jednak wybrać konkretnego dostawcę do użycia z tym modelem.",
				"learnMore": "Dowiedz się więcej o routingu dostawców"
			}
		},
		"cerebras": {
			"apiKey": "Klucz API Cerebras",
			"getApiKey": "Uzyskaj klucz API Cerebras"
		},
		"customModel": {
			"capabilities": "Skonfiguruj możliwości i ceny swojego niestandardowego modelu zgodnego z OpenAI. Zachowaj ostrożność podczas określania możliwości modelu, ponieważ mogą one wpływać na wydajność Kilo Code.",
			"maxTokens": {
				"label": "Maksymalna liczba tokenów wyjściowych",
				"description": "Maksymalna liczba tokenów, które model może wygenerować w odpowiedzi. (Określ -1, aby pozwolić serwerowi ustawić maksymalną liczbę tokenów.)"
			},
			"contextWindow": {
				"label": "Rozmiar okna kontekstu",
				"description": "Całkowita liczba tokenów (wejście + wyjście), które model może przetworzyć."
			},
			"imageSupport": {
				"label": "Obsługa obrazów",
				"description": "Czy model jest w stanie przetwarzać i rozumieć obrazy?"
			},
			"computerUse": {
				"label": "Użycie komputera",
				"description": "Czy model jest w stanie wchodzić w interakcję z przeglądarką? (np. Claude 3.7 Sonnet)."
			},
			"promptCache": {
				"label": "Buforowanie podpowiedzi",
				"description": "Czy model jest w stanie buforować podpowiedzi?"
			},
			"pricing": {
				"input": {
					"label": "Cena wejścia",
					"description": "Koszt za milion tokenów wejściowych/podpowiedzi. Wpływa to na koszt wysyłania kontekstu i instrukcji do modelu."
				},
				"output": {
					"label": "Cena wyjścia",
					"description": "Koszt za milion tokenów odpowiedzi modelu. Wpływa to na koszt generowanej treści i uzupełnień."
				},
				"cacheReads": {
					"label": "Cena odczytów bufora",
					"description": "Koszt za milion tokenów za odczyt z bufora. Ta cena jest naliczana przy otrzymywaniu zbuforowanej odpowiedzi."
				},
				"cacheWrites": {
					"label": "Cena zapisów bufora",
					"description": "Koszt za milion tokenów za zapis do bufora. Ta cena jest naliczana przy pierwszym buforowaniu podpowiedzi."
				}
			},
			"resetDefaults": "Przywróć domyślne"
		},
		"rateLimitSeconds": {
			"label": "Limit szybkości",
			"description": "Minimalny czas między żądaniami API."
		},
		"consecutiveMistakeLimit": {
			"label": "Limit błędów i powtórzeń",
			"description": "Liczba kolejnych błędów lub powtórzonych akcji przed wyświetleniem okna dialogowego 'Kilo Code ma problemy'",
			"unlimitedDescription": "Włączono nieograniczone próby (automatyczne kontynuowanie). Okno dialogowe nigdy się nie pojawi.",
			"warning": "⚠️ Ustawienie na 0 pozwala na nieograniczone próby, co może zużyć znaczną ilość API"
		},
		"reasoningEffort": {
			"label": "Wysiłek rozumowania modelu",
			"high": "Wysoki",
			"medium": "Średni",
			"low": "Niski"
		},
		"setReasoningLevel": "Włącz wysiłek rozumowania",
		"claudeCode": {
			"pathLabel": "Ścieżka Claude Code",
			"description": "Opcjonalna ścieżka do Twojego CLI Claude Code. Domyślnie 'claude', jeśli nie ustawiono.",
			"placeholder": "Domyślnie: claude",
			"maxTokensLabel": "Maksymalna liczba tokenów wyjściowych",
			"maxTokensDescription": "Maksymalna liczba tokenów wyjściowych dla odpowiedzi Claude Code. Domyślnie 8000."
		},
		"geminiCli": {
			"description": "Ten dostawca używa uwierzytelniania OAuth z narzędzia Gemini CLI i nie wymaga kluczy API.",
			"oauthPath": "Ścieżka danych uwierzytelniających OAuth (opcjonalne)",
			"oauthPathDescription": "Ścieżka do pliku danych uwierzytelniających OAuth. Pozostaw puste, aby użyć domyślnej lokalizacji (~/.gemini/oauth_creds.json).",
			"instructions": "Jeśli jeszcze się nie uwierzytelniłeś, uruchom najpierw",
			"instructionsContinued": "w swoim terminalu.",
			"setupLink": "Instrukcje konfiguracji Gemini CLI",
			"requirementsTitle": "Ważne wymagania",
			"requirement1": "Najpierw musisz zainstalować narzędzie Gemini CLI",
			"requirement2": "Następnie uruchom gemini w swoim terminalu i upewnij się, że logujesz się przez Google",
			"requirement3": "Działa tylko z osobistymi kontami Google (nie z kontami Google Workspace)",
			"requirement4": "Nie używa kluczy API - uwierzytelnianie jest obsługiwane przez OAuth",
			"requirement5": "Wymaga, aby narzędzie Gemini CLI było najpierw zainstalowane i uwierzytelnione",
			"freeAccess": "Darmowy dostęp przez uwierzytelnianie OAuth"
		}
	},
	"browser": {
		"enable": {
			"label": "Włącz narzędzie przeglądarki",
			"description": "Gdy włączone, Kilo Code może używać przeglądarki do interakcji ze stronami internetowymi podczas korzystania z modeli obsługujących używanie komputera. <0>Dowiedz się więcej</0>"
		},
		"viewport": {
			"label": "Rozmiar viewportu",
			"description": "Wybierz rozmiar viewportu dla interakcji przeglądarki. Wpływa to na sposób wyświetlania stron internetowych i interakcji z nimi.",
			"options": {
				"largeDesktop": "Duży pulpit (1280x800)",
				"smallDesktop": "Mały pulpit (900x600)",
				"tablet": "Tablet (768x1024)",
				"mobile": "Telefon (360x640)"
			}
		},
		"screenshotQuality": {
			"label": "Jakość zrzutów ekranu",
			"description": "Dostosuj jakość WebP zrzutów ekranu przeglądarki. Wyższe wartości zapewniają wyraźniejsze zrzuty ekranu, ale zwiększają zużycie token."
		},
		"remote": {
			"label": "Użyj zdalnego połączenia przeglądarki",
			"description": "Połącz się z przeglądarką Chrome uruchomioną z włączonym zdalnym debugowaniem (--remote-debugging-port=9222).",
			"urlPlaceholder": "Niestandardowy URL (np. http://localhost:9222)",
			"testButton": "Testuj połączenie",
			"testingButton": "Testowanie...",
			"instructions": "Wprowadź adres hosta protokołu DevTools lub pozostaw puste, aby automatycznie wykryć lokalne instancje Chrome. Przycisk Test Połączenia spróbuje użyć niestandardowego URL, jeśli podany, lub automatycznie wykryje, jeśli pole jest puste."
		}
	},
	"checkpoints": {
		"enable": {
			"label": "Włącz automatyczne punkty kontrolne",
			"description": "Gdy włączone, Kilo Code automatycznie utworzy punkty kontrolne podczas wykonywania zadań, ułatwiając przeglądanie zmian lub powrót do wcześniejszych stanów. <0>Dowiedz się więcej</0>"
		}
	},
	"notifications": {
		"sound": {
			"label": "Włącz efekty dźwiękowe",
			"description": "Gdy włączone, Kilo Code będzie odtwarzać efekty dźwiękowe dla powiadomień i zdarzeń.",
			"volumeLabel": "Głośność"
		},
		"tts": {
			"label": "Włącz syntezę mowy",
			"description": "Gdy włączone, Kilo Code będzie czytać na głos swoje odpowiedzi za pomocą syntezy mowy.",
			"speedLabel": "Szybkość"
		}
	},
	"contextManagement": {
		"description": "Kontroluj, jakie informacje są zawarte w oknie kontekstu AI, wpływając na zużycie token i jakość odpowiedzi",
		"autoCondenseContextPercent": {
			"label": "Próg wyzwalający inteligentną kondensację kontekstu",
			"description": "Gdy okno kontekstu osiągnie ten próg, Kilo Code automatycznie je skondensuje."
		},
		"condensingApiConfiguration": {
			"label": "Konfiguracja API dla kondensacji kontekstu",
			"description": "Wybierz, którą konfigurację API używać do operacji kondensacji kontekstu. Pozostaw niewybrane, aby użyć aktualnej aktywnej konfiguracji.",
			"useCurrentConfig": "Domyślna"
		},
		"customCondensingPrompt": {
			"label": "Niestandardowy monit kondensacji kontekstu",
			"description": "Niestandardowy monit systemowy dla kondensacji kontekstu. Pozostaw puste, aby użyć domyślnego monitu.",
			"placeholder": "Wprowadź tutaj swój niestandardowy monit kondensacji...\n\nMożesz użyć tej samej struktury co domyślny monit:\n- Poprzednia rozmowa\n- Aktualna praca\n- Kluczowe koncepcje techniczne\n- Istotne pliki i kod\n- Rozwiązywanie problemów\n- Oczekujące zadania i następne kroki",
			"reset": "Przywróć domyślne",
			"hint": "Puste = użyj domyślnego monitu"
		},
		"autoCondenseContext": {
			"name": "Automatycznie wyzwalaj inteligentną kondensację kontekstu",
			"description": "Gdy włączone, Kilo Code automatycznie skondensuje kontekst po osiągnięciu progu. Gdy wyłączone, nadal możesz ręcznie wyzwolić kondensację kontekstu."
		},
		"openTabs": {
			"label": "Limit kontekstu otwartych kart",
			"description": "Maksymalna liczba otwartych kart VSCode do uwzględnienia w kontekście. Wyższe wartości zapewniają więcej kontekstu, ale zwiększają zużycie token."
		},
		"workspaceFiles": {
			"label": "Limit kontekstu plików obszaru roboczego",
			"description": "Maksymalna liczba plików do uwzględnienia w szczegółach bieżącego katalogu roboczego. Wyższe wartości zapewniają więcej kontekstu, ale zwiększają zużycie token."
		},
		"rooignore": {
			"label": "Pokaż pliki .kilocodeignore na listach i w wyszukiwaniach",
			"description": "Gdy włączone, pliki pasujące do wzorców w .kilocodeignore będą pokazywane na listach z symbolem kłódki. Gdy wyłączone, te pliki będą całkowicie ukryte z list plików i wyszukiwań."
		},
		"maxReadFile": {
			"label": "Próg automatycznego skracania odczytu pliku",
			"description": "Kilo Code odczytuje tę liczbę linii, gdy model nie określa wartości początkowej/końcowej. Jeśli ta liczba jest mniejsza niż całkowita liczba linii pliku, Kilo Code generuje indeks numerów linii definicji kodu. Przypadki specjalne: -1 nakazuje Kilo Code odczytać cały plik (bez indeksowania), a 0 nakazuje nie czytać żadnych linii i dostarczyć tylko indeksy linii dla minimalnego kontekstu. Niższe wartości minimalizują początkowe użycie kontekstu, umożliwiając późniejsze precyzyjne odczyty zakresów linii. Jawne żądania początku/końca nie są ograniczone tym ustawieniem.",
			"lines": "linii",
			"always_full_read": "Zawsze czytaj cały plik"
		},
		"maxConcurrentFileReads": {
			"label": "Limit jednoczesnych odczytów",
			"description": "Maksymalna liczba plików, które narzędzie 'read_file' może przetwarzać jednocześnie. Wyższe wartości mogą przyspieszyć odczyt wielu małych plików, ale zwiększają zużycie pamięci."
		},
		"diagnostics": {
			"includeMessages": {
				"label": "Automatycznie dołączaj diagnostykę do kontekstu",
				"description": "Gdy włączone, komunikaty diagnostyczne (błędy) z edytowanych plików będą automatycznie dołączane do kontekstu. Zawsze możesz ręcznie dołączyć całą diagnostykę obszaru roboczego używając @problems."
			},
			"maxMessages": {
				"label": "Maksymalna liczba komunikatów diagnostycznych",
				"description": "Maksymalna liczba komunikatów diagnostycznych dołączanych na plik. Ten limit dotyczy zarówno automatycznego dołączania (gdy pole wyboru jest włączone) jak i ręcznych wzmianek @problems. Wyższe wartości dostarczają więcej kontekstu, ale zwiększają zużycie tokenów.",
				"resetTooltip": "Resetuj do wartości domyślnej (50)",
				"unlimited": "Nieograniczone komunikaty diagnostyczne",
				"unlimitedLabel": "Nieograniczone"
			},
			"delayAfterWrite": {
				"label": "Opóźnienie po zapisie, aby umożliwić diagnostyce wykrycie potencjalnych problemów",
				"description": "Czas oczekiwania po zapisie plików przed kontynuowaniem, aby narzędzia diagnostyczne mogły przetworzyć zmiany i wykryć problemy."
			}
		},
		"condensingThreshold": {
			"label": "Próg wyzwalania kondensacji",
			"selectProfile": "Skonfiguruj próg dla profilu",
			"defaultProfile": "Globalny domyślny (wszystkie profile)",
			"defaultDescription": "Gdy kontekst osiągnie ten procent, zostanie automatycznie skondensowany dla wszystkich profili, chyba że mają niestandardowe ustawienia",
			"profileDescription": "Niestandardowy próg tylko dla tego profilu (zastępuje globalny domyślny)",
			"inheritDescription": "Ten profil dziedziczy globalny domyślny próg ({{threshold}}%)",
			"usesGlobal": "(używa globalnego {{threshold}}%)"
		},
		"maxImageFileSize": {
			"label": "Maksymalny rozmiar pliku obrazu",
			"mb": "MB",
			"description": "Maksymalny rozmiar (w MB) plików obrazów, które mogą być przetwarzane przez narzędzie do czytania plików."
		},
		"maxTotalImageSize": {
			"label": "Maksymalny całkowity rozmiar obrazów",
			"mb": "MB",
			"description": "Maksymalny skumulowany limit rozmiaru (w MB) dla wszystkich obrazów przetwarzanych w jednej operacji read_file. Podczas odczytu wielu obrazów rozmiar każdego obrazu jest dodawany do sumy. Jeśli dołączenie kolejnego obrazu przekroczyłoby ten limit, zostanie on pominięty."
		}
	},
	"terminal": {
		"basic": {
			"label": "Ustawienia terminala: Podstawowe",
			"description": "Podstawowe ustawienia terminala"
		},
		"advanced": {
			"label": "Ustawienia terminala: Zaawansowane",
			"description": "Poniższe opcje mogą wymagać ponownego uruchomienia terminala, aby zastosować ustawienie."
		},
		"outputLineLimit": {
			"label": "Limit wyjścia terminala",
			"description": "Maksymalna liczba linii do uwzględnienia w wyjściu terminala podczas wykonywania poleceń. Po przekroczeniu linie będą usuwane ze środka, oszczędzając token. <0>Dowiedz się więcej</0>"
		},
		"outputCharacterLimit": {
			"label": "Limit znaków w terminalu",
			"description": "Maksymalna liczba znaków do uwzględnienia w danych wyjściowych terminala podczas wykonywania poleceń. Limit ten ma pierwszeństwo przed limitem linii, aby zapobiec problemom z pamięcią spowodowanym przez bardzo długie linie. Po przekroczeniu limitu dane wyjściowe zostaną obcięte. <0>Dowiedz się więcej</0>"
		},
		"shellIntegrationTimeout": {
			"label": "Limit czasu integracji powłoki terminala",
			"description": "Maksymalny czas oczekiwania na inicjalizację integracji powłoki przed wykonaniem poleceń. Dla użytkowników z długim czasem uruchamiania powłoki, ta wartość może wymagać zwiększenia, jeśli widzisz błędy \"Shell Integration Unavailable\" w terminalu. <0>Dowiedz się więcej</0>"
		},
		"shellIntegrationDisabled": {
			"label": "Wyłącz integrację powłoki terminala",
			"description": "Włącz tę opcję, jeśli polecenia terminala nie działają poprawnie lub widzisz błędy 'Shell Integration Unavailable'. Używa to prostszej metody uruchamiania poleceń, omijając niektóre zaawansowane funkcje terminala. <0>Dowiedz się więcej</0>"
		},
		"commandDelay": {
			"label": "Opóźnienie poleceń terminala",
			"description": "Opóźnienie w milisekundach dodawane po wykonaniu polecenia. Domyślne ustawienie 0 całkowicie wyłącza opóźnienie. Może to pomóc w zapewnieniu pełnego przechwytywania wyjścia poleceń w terminalach z problemami z synchronizacją. W większości terminali jest to implementowane przez ustawienie `PROMPT_COMMAND='sleep N'`, a PowerShell dodaje `start-sleep` na końcu każdego polecenia. Pierwotnie było to obejście błędu VSCode#237208 i może nie być potrzebne. <0>Dowiedz się więcej</0>"
		},
		"compressProgressBar": {
			"label": "Kompresuj wyjście pasków postępu",
			"description": "Po włączeniu, przetwarza wyjście terminala z powrotami karetki (\\r), aby symulować sposób wyświetlania treści przez prawdziwy terminal. Usuwa to pośrednie stany pasków postępu, zachowując tylko stan końcowy, co oszczędza przestrzeń kontekstową dla bardziej istotnych informacji. <0>Dowiedz się więcej</0>"
		},
		"powershellCounter": {
			"label": "Włącz obejście licznika PowerShell",
			"description": "Po włączeniu dodaje licznik do poleceń PowerShell, aby zapewnić prawidłowe wykonanie poleceń. Pomaga to w terminalach PowerShell, które mogą mieć problemy z przechwytywaniem wyjścia. <0>Dowiedz się więcej</0>"
		},
		"zshClearEolMark": {
			"label": "Wyczyść znacznik końca linii ZSH",
			"description": "Po włączeniu czyści znacznik końca linii ZSH poprzez ustawienie PROMPT_EOL_MARK=''. Zapobiega to problemom z interpretacją wyjścia poleceń, gdy kończy się ono znakami specjalnymi jak '%'. <0>Dowiedz się więcej</0>"
		},
		"zshOhMy": {
			"label": "Włącz integrację Oh My Zsh",
			"description": "Po włączeniu ustawia ITERM_SHELL_INTEGRATION_INSTALLED=Yes, aby włączyć funkcje integracji powłoki Oh My Zsh. Zastosowanie tego ustawienia może wymagać ponownego uruchomienia IDE. <0>Dowiedz się więcej</0>"
		},
		"zshP10k": {
			"label": "Włącz integrację Powerlevel10k",
			"description": "Po włączeniu ustawia POWERLEVEL9K_TERM_SHELL_INTEGRATION=true, aby włączyć funkcje integracji powłoki Powerlevel10k. <0>Dowiedz się więcej</0>"
		},
		"zdotdir": {
			"label": "Włącz obsługę ZDOTDIR",
			"description": "Po włączeniu tworzy tymczasowy katalog dla ZDOTDIR, aby poprawnie obsłużyć integrację powłoki zsh. Zapewnia to prawidłowe działanie integracji powłoki VSCode z zsh, zachowując twoją konfigurację zsh. <0>Dowiedz się więcej</0>"
		},
		"inheritEnv": {
			"label": "Dziedzicz zmienne środowiskowe",
			"description": "Po włączeniu terminal dziedziczy zmienne środowiskowe z procesu nadrzędnego VSCode, takie jak ustawienia integracji powłoki zdefiniowane w profilu użytkownika. Przełącza to bezpośrednio globalne ustawienie VSCode `terminal.integrated.inheritEnv`. <0>Dowiedz się więcej</0>"
		}
	},
	"advancedSettings": {
		"title": "Ustawienia zaawansowane"
	},
	"advanced": {
		"diff": {
			"label": "Włącz edycję przez różnice",
			"description": "Gdy włączone, Kilo Code będzie w stanie edytować pliki szybciej i automatycznie odrzuci obcięte pełne zapisy plików. Działa najlepiej z najnowszym modelem Claude 4 Sonnet.",
			"strategy": {
				"label": "Strategia diff",
				"options": {
					"standard": "Standardowa (Pojedynczy blok)",
					"multiBlock": "Eksperymentalna: Diff wieloblokowy",
					"unified": "Eksperymentalna: Diff ujednolicony"
				},
				"descriptions": {
					"standard": "Standardowa strategia diff stosuje zmiany do jednego bloku kodu na raz.",
					"unified": "Strategia diff ujednoliconego stosuje wiele podejść do zastosowania różnic i wybiera najlepsze podejście.",
					"multiBlock": "Strategia diff wieloblokowego pozwala na aktualizację wielu bloków kodu w pliku w jednym żądaniu."
				}
			},
			"matchPrecision": {
				"label": "Precyzja dopasowania",
				"description": "Ten suwak kontroluje, jak dokładnie sekcje kodu muszą pasować podczas stosowania różnic. Niższe wartości umożliwiają bardziej elastyczne dopasowywanie, ale zwiększają ryzyko nieprawidłowych zamian. Używaj wartości poniżej 100% z najwyższą ostrożnością."
			}
		},
		"todoList": {
			"label": "Włącz narzędzie listy zadań",
			"description": "Po włączeniu Kilo Code może tworzyć i zarządzać listami zadań do śledzenia postępu zadań. Pomaga to organizować złożone zadania w łatwe do zarządzania kroki."
		}
	},
	"experimental": {
		"DIFF_STRATEGY_UNIFIED": {
			"name": "Użyj eksperymentalnej ujednoliconej strategii diff",
			"description": "Włącz eksperymentalną ujednoliconą strategię diff. Ta strategia może zmniejszyć liczbę ponownych prób spowodowanych błędami modelu, ale może powodować nieoczekiwane zachowanie lub nieprawidłowe edycje. Włącz tylko jeśli rozumiesz ryzyko i jesteś gotów dokładnie przeglądać wszystkie zmiany."
		},
		"SEARCH_AND_REPLACE": {
			"name": "Użyj eksperymentalnego narzędzia do wyszukiwania i zamiany",
			"description": "Włącz eksperymentalne narzędzie do wyszukiwania i zamiany, umożliwiając Kilo Code zastąpienie wielu wystąpień wyszukiwanego terminu w jednym żądaniu."
		},
		"INSERT_BLOCK": {
			"name": "Użyj eksperymentalnego narzędzia do wstawiania treści",
			"description": "Włącz eksperymentalne narzędzie do wstawiania treści, umożliwiając Kilo Code wstawianie treści w określonych numerach linii bez konieczności tworzenia diff."
		},
		"POWER_STEERING": {
			"name": "Użyj eksperymentalnego trybu \"wspomagania kierownicy\"",
			"description": "Po włączeniu, Kilo Code będzie częściej przypominać modelowi o szczegółach jego bieżącej definicji trybu. Doprowadzi to do silniejszego przestrzegania definicji ról i niestandardowych instrukcji, ale będzie używać więcej tokenów na wiadomość."
		},
		"MULTI_SEARCH_AND_REPLACE": {
			"name": "Użyj eksperymentalnego narzędzia diff wieloblokowego",
			"description": "Po włączeniu, Kilo Code użyje narzędzia diff wieloblokowego. Spróbuje to zaktualizować wiele bloków kodu w pliku w jednym żądaniu."
		},
		"CONCURRENT_FILE_READS": {
			"name": "Włącz jednoczesne odczytywanie plików",
			"description": "Po włączeniu Kilo Code może odczytać wiele plików w jednym żądaniu. Po wyłączeniu Kilo Code musi odczytywać pliki pojedynczo. Wyłączenie może pomóc podczas pracy z mniej wydajnymi modelami lub gdy chcesz mieć większą kontrolę nad dostępem do plików."
		},
		"MARKETPLACE": {
			"name": "Włącz Marketplace",
			"description": "Gdy włączone, możesz instalować MCP i niestandardowe tryby z Marketplace."
		},
		"MULTI_FILE_APPLY_DIFF": {
			"name": "Włącz równoczesne edycje plików",
			"description": "Gdy włączone, Kilo Code może edytować wiele plików w jednym żądaniu. Gdy wyłączone, Kilo Code musi edytować pliki jeden po drugim. Wyłączenie tego może pomóc podczas pracy z mniej zdolnymi modelami lub gdy chcesz mieć większą kontrolę nad modyfikacjami plików."
		},
		"MORPH_FAST_APPLY": {
			"name": "Włącz Morph Fast Apply",
			"description": "Gdy włączone, Kilo Code może edytować pliki używając Morph Fast Apply.",
			"apiKey": "Klucz API Morph (opcjonalny)",
			"placeholder": "Wprowadź swój klucz API Morph (opcjonalny)",
			"warning": "Jeśli nie skonfigurujesz klucza API Morph, nadal możesz używać Fast Apply z Kilo Code lub OpenRouter. Twoje konto zostanie obciążone za użycie modelu, co obecnie nie jest pokazywane w interfejsie rozszerzenia."
		},
		"INLINE_ASSIST": {
			"name": "Pomoc w linii",
			"description": "Włącz funkcje Asystenta Inline, aby uzyskać szybkie sugestie i usprawnienia kodu bezpośrednio w edytorze. Zawiera Szybkie Zadanie Inline (Cmd+I) do ukierunkowanych zmian oraz Automatyczne Zadanie Inline do kontekstowych usprawnień."
		},
		"PREVENT_FOCUS_DISRUPTION": {
			"name": "Edycja w tle",
<<<<<<< HEAD
			"description": "Zapobiega zakłócaniu fokusa edytora gdy włączone. Edycje plików odbywają się w tle bez otwierania widoków różnic lub kradzieży fokusa. Możesz kontynuować pracę bez przeszkód podczas gdy Kilo Code wprowadza zmiany. Pliki mogą być otwierane bez fokusa aby przechwycić diagnostykę lub pozostać całkowicie zamknięte."
=======
			"description": "Zapobiega zakłócaniu fokusa edytora gdy włączone. Edycje plików odbywają się w tle bez otwierania widoków różnic lub kradzieży fokusa. Możesz kontynuować pracę bez przeszkód podczas gdy Roo wprowadza zmiany. Pliki mogą być otwierane bez fokusa aby przechwycić diagnostykę lub pozostać całkowicie zamknięte."
		},
		"ASSISTANT_MESSAGE_PARSER": {
			"name": "Użyj nowego parsera wiadomości",
			"description": "Włącz eksperymentalny parser wiadomości w strumieniu, który przyspiesza długie odpowiedzi dzięki bardziej wydajnemu przetwarzaniu wiadomości."
>>>>>>> c45896ab
		}
	},
	"promptCaching": {
		"label": "Wyłącz buforowanie promptów",
		"description": "Po zaznaczeniu, Kilo Code nie będzie używać buforowania promptów dla tego modelu."
	},
	"temperature": {
		"useCustom": "Użyj niestandardowej temperatury",
		"description": "Kontroluje losowość w odpowiedziach modelu.",
		"rangeDescription": "Wyższe wartości sprawiają, że wyjście jest bardziej losowe, niższe wartości czynią je bardziej deterministycznym."
	},
	"modelInfo": {
		"supportsImages": "Obsługuje obrazy",
		"noImages": "Nie obsługuje obrazów",
		"supportsComputerUse": "Obsługuje użycie komputera",
		"noComputerUse": "Nie obsługuje użycia komputera",
		"supportsPromptCache": "Obsługuje buforowanie podpowiedzi",
		"noPromptCache": "Nie obsługuje buforowania podpowiedzi",
		"maxOutput": "Maksymalne wyjście",
		"inputPrice": "Cena wejścia",
		"outputPrice": "Cena wyjścia",
		"cacheReadsPrice": "Cena odczytów bufora",
		"cacheWritesPrice": "Cena zapisów bufora",
		"enableStreaming": "Włącz strumieniowanie",
		"enableR1Format": "Włącz parametry modelu R1",
		"enableR1FormatTips": "Należy włączyć podczas korzystania z modeli R1, takich jak QWQ, aby uniknąć błędu 400",
		"useAzure": "Użyj Azure",
		"azureApiVersion": "Ustaw wersję API Azure",
		"gemini": {
			"freeRequests": "* Darmowe do {{count}} zapytań na minutę. Po tym, rozliczanie zależy od rozmiaru podpowiedzi.",
			"pricingDetails": "Więcej informacji znajdziesz w szczegółach cennika.",
			"billingEstimate": "* Rozliczenie jest szacunkowe - dokładny koszt zależy od rozmiaru podpowiedzi."
		}
	},
	"modelPicker": {
		"automaticFetch": "Rozszerzenie automatycznie pobiera najnowszą listę modeli dostępnych w <serviceLink>{{serviceName}}</serviceLink>. Jeśli nie jesteś pewien, który model wybrać, Kilo Code działa najlepiej z <defaultModelLink>{{defaultModelId}}</defaultModelLink>.",
		"label": "Model",
		"searchPlaceholder": "Wyszukaj",
		"noMatchFound": "Nie znaleziono dopasowań",
		"useCustomModel": "Użyj niestandardowy: {{modelId}}"
	},
	"footer": {
		"feedback": "Jeśli masz jakiekolwiek pytania lub opinie, śmiało otwórz zgłoszenie na <githubLink>github.com/Kilo-Org/kilocode</githubLink> lub dołącz do <redditLink>reddit.com/r/kilocode</redditLink> lub <discordLink>kilocode.ai/discord</discordLink>",
		"support": "W sprawach finansowych skontaktuj się z Obsługą Klienta pod adresem <supportLink>https://kilocode.ai/support</supportLink>",
		"telemetry": {
			"label": "Zezwól na anonimowe raportowanie błędów i użycia",
			"description": "Pomóż ulepszyć Kilo Code, wysyłając anonimowe dane o użytkowaniu i raporty o błędach. Nigdy nie są wysyłane kod, podpowiedzi ani informacje osobiste. Zobacz naszą politykę prywatności, aby uzyskać więcej szczegółów."
		},
		"settings": {
			"import": "Importuj",
			"export": "Eksportuj",
			"reset": "Resetuj"
		}
	},
	"thinkingBudget": {
		"maxTokens": "Maksymalna liczba tokenów",
		"maxThinkingTokens": "Maksymalna liczba tokenów myślenia"
	},
	"validation": {
		"apiKey": "Musisz podać prawidłowy klucz API.",
		"awsRegion": "Musisz wybrać region, aby korzystać z Amazon Bedrock.",
		"googleCloud": "Musisz podać prawidłowe ID projektu i region Google Cloud.",
		"modelId": "Musisz podać prawidłowe ID modelu.",
		"modelSelector": "Musisz podać prawidłowy selektor modelu.",
		"openAi": "Musisz podać prawidłowy bazowy URL, klucz API i ID modelu.",
		"arn": {
			"invalidFormat": "Nieprawidłowy format ARN. Sprawdź wymagania dotyczące formatu.",
			"regionMismatch": "Ostrzeżenie: Region w Twoim ARN ({{arnRegion}}) nie zgadza się z wybranym regionem ({{region}}). Może to powodować problemy z dostępem. Dostawca użyje regionu z ARN."
		},
		"modelAvailability": "Podane ID modelu ({{modelId}}) jest niedostępne. Wybierz inny model.",
		"providerNotAllowed": "Dostawca '{{provider}}' nie jest dozwolony przez Twoją organizację",
		"modelNotAllowed": "Model '{{model}}' nie jest dozwolony dla dostawcy '{{provider}}' przez Twoją organizację",
		"profileInvalid": "Ten profil zawiera dostawcę lub model, który nie jest dozwolony przez Twoją organizację"
	},
	"placeholders": {
		"apiKey": "Wprowadź klucz API...",
		"profileName": "Wprowadź nazwę profilu",
		"accessKey": "Wprowadź klucz dostępu...",
		"secretKey": "Wprowadź klucz tajny...",
		"sessionToken": "Wprowadź token sesji...",
		"credentialsJson": "Wprowadź JSON poświadczeń...",
		"keyFilePath": "Wprowadź ścieżkę pliku klucza...",
		"projectId": "Wprowadź ID projektu...",
		"customArn": "Wprowadź ARN (np. arn:aws:bedrock:us-east-1:123456789012:foundation-model/my-model)",
		"baseUrl": "Wprowadź podstawowy URL...",
		"modelId": {
			"lmStudio": "np. meta-llama-3.1-8b-instruct",
			"lmStudioDraft": "np. lmstudio-community/llama-3.2-1b-instruct",
			"ollama": "np. llama3.1"
		},
		"numbers": {
			"maxTokens": "np. 4096",
			"contextWindow": "np. 128000",
			"inputPrice": "np. 0.0001",
			"outputPrice": "np. 0.0002",
			"cacheWritePrice": "np. 0.00005"
		}
	},
	"defaults": {
		"ollamaUrl": "Domyślnie: http://localhost:11434",
		"lmStudioUrl": "Domyślnie: http://localhost:1234",
		"geminiUrl": "Domyślnie: https://generativelanguage.googleapis.com"
	},
	"labels": {
		"customArn": "Niestandardowy ARN",
		"useCustomArn": "Użyj niestandardowego ARN..."
	},
	"display": {
		"taskTimeline": {
			"label": "Pokaż oś czasu zadania",
			"description": "Wyświetlaj wizualną oś czasu wiadomości zadania, oznaczoną kolorami według typu, co pozwala na szybki przegląd postępu zadania i przewijanie do określonych punktów w historii zadania."
		}
	},
	"includeMaxOutputTokens": "Uwzględnij maksymalne tokeny wyjściowe",
	"includeMaxOutputTokensDescription": "Wyślij parametr maksymalnych tokenów wyjściowych w żądaniach API. Niektórzy dostawcy mogą tego nie obsługiwać.",
	"limitMaxTokensDescription": "Ogranicz maksymalną liczbę tokenów w odpowiedzi",
	"maxOutputTokensLabel": "Maksymalne tokeny wyjściowe",
	"maxTokensGenerateDescription": "Maksymalne tokeny do wygenerowania w odpowiedzi"
}<|MERGE_RESOLUTION|>--- conflicted
+++ resolved
@@ -127,12 +127,8 @@
 		"resetToDefault": "Przywróć domyślne"
 	},
 	"autoApprove": {
-<<<<<<< HEAD
 		"description": "Pozwól Kilo Code na automatyczne wykonywanie operacji bez wymagania zatwierdzenia. Włącz te ustawienia tylko jeśli w pełni ufasz AI i rozumiesz związane z tym zagrożenia bezpieczeństwa.",
-=======
-		"description": "Pozwól Roo na automatyczne wykonywanie operacji bez wymagania zatwierdzenia. Włącz te ustawienia tylko jeśli w pełni ufasz AI i rozumiesz związane z tym zagrożenia bezpieczeństwa.",
 		"enabled": "Auto-zatwierdzanie włączone",
->>>>>>> c45896ab
 		"toggleAriaLabel": "Przełącz automatyczne zatwierdzanie",
 		"disabledAriaLabel": "Automatyczne zatwierdzanie wyłączone - najpierw wybierz opcje",
 		"readOnly": {
@@ -276,10 +272,6 @@
 		"getDeepSeekApiKey": "Uzyskaj klucz API DeepSeek",
 		"doubaoApiKey": "Klucz API Doubao",
 		"getDoubaoApiKey": "Uzyskaj klucz API Doubao",
-		"fireworksApiKey": "Klucz API Fireworks",
-		"getFireworksApiKey": "Uzyskaj klucz API Fireworks",
-		"zaiApiKey": "Klucz API Z.AI",
-		"getZaiApiKey": "Uzyskaj klucz API Z.AI",
 		"bigModelApiKey": "Klucz API BigModel",
 		"getBigModelApiKey": "Uzyskaj klucz API BigModel",
 		"moonshotApiKey": "Klucz API Moonshot",
@@ -390,10 +382,6 @@
 				"learnMore": "Dowiedz się więcej o routingu dostawców"
 			}
 		},
-		"cerebras": {
-			"apiKey": "Klucz API Cerebras",
-			"getApiKey": "Uzyskaj klucz API Cerebras"
-		},
 		"customModel": {
 			"capabilities": "Skonfiguruj możliwości i ceny swojego niestandardowego modelu zgodnego z OpenAI. Zachowaj ostrożność podczas określania możliwości modelu, ponieważ mogą one wpływać na wydajność Kilo Code.",
 			"maxTokens": {
@@ -737,15 +725,11 @@
 		},
 		"PREVENT_FOCUS_DISRUPTION": {
 			"name": "Edycja w tle",
-<<<<<<< HEAD
 			"description": "Zapobiega zakłócaniu fokusa edytora gdy włączone. Edycje plików odbywają się w tle bez otwierania widoków różnic lub kradzieży fokusa. Możesz kontynuować pracę bez przeszkód podczas gdy Kilo Code wprowadza zmiany. Pliki mogą być otwierane bez fokusa aby przechwycić diagnostykę lub pozostać całkowicie zamknięte."
-=======
-			"description": "Zapobiega zakłócaniu fokusa edytora gdy włączone. Edycje plików odbywają się w tle bez otwierania widoków różnic lub kradzieży fokusa. Możesz kontynuować pracę bez przeszkód podczas gdy Roo wprowadza zmiany. Pliki mogą być otwierane bez fokusa aby przechwycić diagnostykę lub pozostać całkowicie zamknięte."
 		},
 		"ASSISTANT_MESSAGE_PARSER": {
 			"name": "Użyj nowego parsera wiadomości",
 			"description": "Włącz eksperymentalny parser wiadomości w strumieniu, który przyspiesza długie odpowiedzi dzięki bardziej wydajnemu przetwarzaniu wiadomości."
->>>>>>> c45896ab
 		}
 	},
 	"promptCaching": {
