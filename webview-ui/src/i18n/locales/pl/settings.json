--- conflicted
+++ resolved
@@ -767,7 +767,6 @@
 			"name": "Wymagaj listy 'todos' dla nowych zadań",
 			"description": "Gdy włączone, narzędzie new_task będzie wymagało podania parametru todos. Zapewnia to, że wszystkie nowe zadania rozpoczynają się od jasnej listy celów. Gdy wyłączone (domyślnie), parametr todos pozostaje opcjonalny dla zachowania kompatybilności wstecznej."
 		},
-<<<<<<< HEAD
 		"IMAGE_GENERATION": {
 			"name": "Włącz generowanie obrazów AI",
 			"description": "Gdy włączone, Roo może generować obrazy z promptów tekstowych używając modeli generowania obrazów OpenRouter. Wymaga skonfigurowanego klucza API OpenRouter.",
@@ -778,11 +777,10 @@
 			"modelSelectionDescription": "Wybierz model do generowania obrazów",
 			"warningMissingKey": "⚠️ Klucz API OpenRouter jest wymagany do generowania obrazów. Skonfiguruj go powyżej.",
 			"successConfigured": "✓ Generowanie obrazów jest skonfigurowane i gotowe do użycia"
-=======
+		},
 		"INLINE_ASSIST": {
 			"name": "Autocomplete",
 			"description": "Włącz funkcje Autocomplete dla szybkich sugestii kodu i ulepszeń bezpośrednio w twoim edytorze. Zawiera Szybkie Zadanie (Cmd+I) dla ukierunkowanych zmian i Autocomplete dla kontekstowych ulepszeń."
->>>>>>> 3513c60f
 		}
 	},
 	"promptCaching": {
