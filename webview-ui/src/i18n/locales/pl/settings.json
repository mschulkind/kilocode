{
	"common": {
		"save": "Zapisz",
		"done": "Gotowe",
		"cancel": "Anuluj",
		"reset": "Resetuj",
		"select": "Wybierz",
		"add": "Dodaj nagłówek",
		"remove": "Usuń"
	},
	"header": {
		"title": "Ustawienia",
		"saveButtonTooltip": "Zapisz zmiany",
		"nothingChangedTooltip": "Nic się nie zmieniło",
		"doneButtonTooltip": "Odrzuć niezapisane zmiany i zamknij panel ustawień"
	},
	"unsavedChangesDialog": {
		"title": "Niezapisane zmiany",
		"description": "Czy chcesz odrzucić zmiany i kontynuować?",
		"cancelButton": "Anuluj",
		"discardButton": "Odrzuć zmiany"
	},
	"sections": {
		"providers": "Dostawcy",
		"autoApprove": "Auto-zatwierdzanie",
		"browser": "Dostęp komputera",
		"checkpoints": "Punkty kontrolne",
		"notifications": "Powiadomienia",
		"contextManagement": "Kontekst",
		"terminal": "Terminal",
		"prompts": "Podpowiedzi",
		"experimental": "Eksperymentalne",
		"language": "Język",
		"about": "O Kilo Code"
	},
	"prompts": {
		"description": "Skonfiguruj podpowiedzi wsparcia używane do szybkich działań, takich jak ulepszanie podpowiedzi, wyjaśnianie kodu i rozwiązywanie problemów. Te podpowiedzi pomagają Roo zapewnić lepsze wsparcie dla typowych zadań programistycznych."
	},
	"codeIndex": {
		"title": "Indeksowanie kodu",
		"enableLabel": "Włącz indeksowanie kodu",
		"enableDescription": "<0>Indeksowanie kodu</0> to eksperymentalna funkcja, która tworzy semantyczny indeks wyszukiwania Twojego projektu przy użyciu osadzeń AI. Umożliwia to Kilo Code lepsze zrozumienie i nawigację po dużych bazach kodu poprzez znajdowanie odpowiedniego kodu na podstawie znaczenia, a nie tylko słów kluczowych.",
		"providerLabel": "Dostawca osadzania",
		"selectProviderPlaceholder": "Wybierz dostawcę",
		"openaiProvider": "OpenAI",
		"ollamaProvider": "Ollama",
		"openaiKeyLabel": "Klucz OpenAI:",
		"modelLabel": "Model",
		"selectModelPlaceholder": "Wybierz model",
		"ollamaUrlLabel": "URL Ollama:",
		"qdrantUrlLabel": "URL Qdrant",
		"qdrantKeyLabel": "Klucz Qdrant:",
		"startIndexingButton": "Rozpocznij indeksowanie",
		"clearIndexDataButton": "Wyczyść dane indeksu",
		"unsavedSettingsMessage": "Zapisz swoje ustawienia przed rozpoczęciem procesu indeksowania.",
		"clearDataDialog": {
			"title": "Czy jesteś pewien?",
			"description": "Tej akcji nie można cofnąć. Spowoduje to trwałe usunięcie danych indeksu Twojego kodu.",
			"cancelButton": "Anuluj",
			"confirmButton": "Wyczyść dane"
		}
	},
	"autoApprove": {
		"description": "Pozwól Kilo Code na automatyczne wykonywanie operacji bez wymagania zatwierdzenia. Włącz te ustawienia tylko jeśli w pełni ufasz AI i rozumiesz związane z tym zagrożenia bezpieczeństwa.",
		"readOnly": {
			"label": "Odczyt",
			"description": "Gdy włączone, Kilo Code automatycznie będzie wyświetlać zawartość katalogów i czytać pliki bez konieczności klikania przycisku Zatwierdź.",
			"outsideWorkspace": {
				"label": "Uwzględnij pliki poza obszarem roboczym",
				"description": "Pozwól Kilo Code na odczyt plików poza bieżącym obszarem roboczym bez konieczności zatwierdzania."
			}
		},
		"write": {
			"label": "Zapis",
			"description": "Automatycznie twórz i edytuj pliki bez konieczności zatwierdzania",
			"delayLabel": "Opóźnienie po zapisach, aby umożliwić diagnostyce wykrycie potencjalnych problemów",
			"outsideWorkspace": {
				"label": "Uwzględnij pliki poza obszarem roboczym",
				"description": "Pozwól Kilo Code na tworzenie i edycję plików poza bieżącym obszarem roboczym bez konieczności zatwierdzania."
			}
		},
		"browser": {
			"label": "Przeglądarka",
			"description": "Automatycznie wykonuj akcje przeglądarki bez konieczności zatwierdzania. Uwaga: Dotyczy tylko gdy model obsługuje używanie komputera"
		},
		"retry": {
			"label": "Ponów",
			"description": "Automatycznie ponawiaj nieudane żądania API, gdy serwer zwraca odpowiedź z błędem",
			"delayLabel": "Opóźnienie przed ponowieniem żądania"
		},
		"mcp": {
			"label": "MCP",
			"description": "Włącz automatyczne zatwierdzanie poszczególnych narzędzi MCP w widoku Serwerów MCP (wymaga zarówno tego ustawienia, jak i pola wyboru \"Zawsze zezwalaj\" narzędzia)"
		},
		"modeSwitch": {
			"label": "Tryb",
			"description": "Automatycznie przełączaj między różnymi trybami bez konieczności zatwierdzania"
		},
		"subtasks": {
			"label": "Podzadania",
			"description": "Zezwalaj na tworzenie i ukończenie podzadań bez konieczności zatwierdzania"
		},
		"execute": {
			"label": "Wykonaj",
			"description": "Automatycznie wykonuj dozwolone polecenia terminala bez konieczności zatwierdzania",
			"allowedCommands": "Dozwolone polecenia auto-wykonania",
			"allowedCommandsDescription": "Prefiksy poleceń, które mogą być automatycznie wykonywane, gdy \"Zawsze zatwierdzaj operacje wykonania\" jest włączone. Dodaj * aby zezwolić na wszystkie polecenia (używaj z ostrożnością).",
			"commandPlaceholder": "Wprowadź prefiks polecenia (np. 'git ')",
			"addButton": "Dodaj"
		},
		"showMenu": {
			"label": "Pokaż menu automatycznego zatwierdzania w widoku czatu",
			"description": "Gdy włączone, menu automatycznego zatwierdzania będzie wyświetlane na dole widoku czatu, umożliwiając szybki dostęp do ustawień automatycznego zatwierdzania"
		},
		"apiRequestLimit": {
			"title": "Maksymalna liczba żądań",
			"description": "Automatycznie wykonaj tyle żądań API przed poproszeniem o zgodę na kontynuowanie zadania.",
			"unlimited": "Bez limitu"
		}
	},
	"providers": {
		"providerDocumentation": "Dokumentacja {{provider}}",
		"configProfile": "Profil konfiguracji",
		"description": "Zapisz różne konfiguracje API, aby szybko przełączać się między dostawcami i ustawieniami.",
		"apiProvider": "Dostawca API",
		"model": "Model",
		"nameEmpty": "Nazwa nie może być pusta",
		"nameExists": "Profil o tej nazwie już istnieje",
		"deleteProfile": "Usuń profil",
		"invalidArnFormat": "Nieprawidłowy format ARN. Sprawdź powyższe przykłady.",
		"enterNewName": "Wprowadź nową nazwę",
		"addProfile": "Dodaj profil",
		"renameProfile": "Zmień nazwę profilu",
		"newProfile": "Nowy profil konfiguracji",
		"enterProfileName": "Wprowadź nazwę profilu",
		"createProfile": "Utwórz profil",
		"cannotDeleteOnlyProfile": "Nie można usunąć jedynego profilu",
		"searchPlaceholder": "Szukaj profili",
		"noMatchFound": "Nie znaleziono pasujących profili",
		"vscodeLmDescription": "Interfejs API modelu językowego VS Code umożliwia uruchamianie modeli dostarczanych przez inne rozszerzenia VS Code (w tym, ale nie tylko, GitHub Copilot). Najłatwiejszym sposobem na rozpoczęcie jest zainstalowanie rozszerzeń Copilot i Copilot Chat z VS Code Marketplace.",
		"awsCustomArnUse": "Wprowadź prawidłowy Amazon Bedrock ARN dla modelu, którego chcesz użyć. Przykłady formatu:",
		"awsCustomArnDesc": "Upewnij się, że region w ARN odpowiada wybranemu powyżej regionowi AWS.",
		"openRouterApiKey": "Klucz API OpenRouter",
		"getOpenRouterApiKey": "Uzyskaj klucz API OpenRouter",
		"apiKeyStorageNotice": "Klucze API są bezpiecznie przechowywane w Tajnym Magazynie VSCode",
		"glamaApiKey": "Klucz API Glama",
		"getGlamaApiKey": "Uzyskaj klucz API Glama",
		"useCustomBaseUrl": "Użyj niestandardowego URL bazowego",
		"useReasoning": "Włącz rozumowanie",
		"useHostHeader": "Użyj niestandardowego nagłówka Host",
		"useLegacyFormat": "Użyj starszego formatu API OpenAI",
		"customHeaders": "Niestandardowe nagłówki",
		"headerName": "Nazwa nagłówka",
		"headerValue": "Wartość nagłówka",
		"noCustomHeaders": "Brak zdefiniowanych niestandardowych nagłówków. Kliknij przycisk +, aby dodać.",
		"requestyApiKey": "Klucz API Requesty",
		"refreshModels": {
			"label": "Odśwież modele",
			"hint": "Proszę ponownie otworzyć ustawienia, aby zobaczyć najnowsze modele.",
			"loading": "Odświeżanie listy modeli...",
			"success": "Lista modeli została pomyślnie odświeżona!",
			"error": "Nie udało się odświeżyć listy modeli. Spróbuj ponownie."
		},
		"getRequestyApiKey": "Uzyskaj klucz API Requesty",
		"openRouterTransformsText": "Kompresuj podpowiedzi i łańcuchy wiadomości do rozmiaru kontekstu (<a>Transformacje OpenRouter</a>)",
		"anthropicApiKey": "Klucz API Anthropic",
		"getAnthropicApiKey": "Uzyskaj klucz API Anthropic",
		"anthropicUseAuthToken": "Przekaż klucz API Anthropic jako nagłówek Authorization zamiast X-Api-Key",
		"chutesApiKey": "Klucz API Chutes",
		"getChutesApiKey": "Uzyskaj klucz API Chutes",
		"deepSeekApiKey": "Klucz API DeepSeek",
		"getDeepSeekApiKey": "Uzyskaj klucz API DeepSeek",
		"geminiApiKey": "Klucz API Gemini",
		"getGroqApiKey": "Uzyskaj klucz API Groq",
		"groqApiKey": "Klucz API Groq",
		"getGeminiApiKey": "Uzyskaj klucz API Gemini",
		"apiKey": "Klucz API",
		"openAiApiKey": "Klucz API OpenAI",
		"openAiBaseUrl": "URL bazowy",
		"getOpenAiApiKey": "Uzyskaj klucz API OpenAI",
		"mistralApiKey": "Klucz API Mistral",
		"getMistralApiKey": "Uzyskaj klucz API Mistral / Codestral",
		"codestralBaseUrl": "URL bazowy Codestral (opcjonalnie)",
		"codestralBaseUrlDesc": "Ustaw opcjonalny URL dla modeli Codestral.",
		"xaiApiKey": "Klucz API xAI",
		"getXaiApiKey": "Uzyskaj klucz API xAI",
		"litellmApiKey": "Klucz API LiteLLM",
		"litellmBaseUrl": "URL bazowy LiteLLM",
		"awsCredentials": "Poświadczenia AWS",
		"awsProfile": "Profil AWS",
		"awsProfileName": "Nazwa profilu AWS",
		"awsAccessKey": "Klucz dostępu AWS",
		"awsSecretKey": "Klucz tajny AWS",
		"awsSessionToken": "Token sesji AWS",
		"awsRegion": "Region AWS",
		"awsCrossRegion": "Użyj wnioskowania międzyregionalnego",
		"awsBedrockVpc": {
			"useCustomVpcEndpoint": "Użyj niestandardowego punktu końcowego VPC",
			"vpcEndpointUrlPlaceholder": "Wprowadź URL punktu końcowego VPC (opcjonalnie)",
			"examples": "Przykłady:"
		},
		"enablePromptCaching": "Włącz buforowanie podpowiedzi",
		"enablePromptCachingTitle": "Włącz buforowanie podpowiedzi, aby poprawić wydajność i zmniejszyć koszty dla obsługiwanych modeli.",
		"cacheUsageNote": "Uwaga: Jeśli nie widzisz użycia bufora, spróbuj wybrać inny model, a następnie ponownie wybrać żądany model.",
		"vscodeLmModel": "Model językowy",
		"vscodeLmWarning": "Uwaga: To bardzo eksperymentalna integracja, a wsparcie dostawcy może się różnić. Jeśli otrzymasz błąd dotyczący nieobsługiwanego modelu, jest to problem po stronie dostawcy.",
		"googleCloudSetup": {
			"title": "Aby korzystać z Google Cloud Vertex AI, potrzebujesz:",
			"step1": "1. Utworzyć konto Google Cloud, włączyć API Vertex AI i włączyć żądane modele Claude.",
			"step2": "2. Zainstalować Google Cloud CLI i skonfigurować domyślne poświadczenia aplikacji.",
			"step3": "3. Lub utworzyć konto usługi z poświadczeniami."
		},
		"googleCloudCredentials": "Poświadczenia Google Cloud",
		"googleCloudKeyFile": "Ścieżka pliku klucza Google Cloud",
		"googleCloudProjectId": "ID projektu Google Cloud",
		"googleCloudRegion": "Region Google Cloud",
		"lmStudio": {
			"baseUrl": "URL bazowy (opcjonalnie)",
			"modelId": "ID modelu",
			"speculativeDecoding": "Włącz dekodowanie spekulacyjne",
			"draftModelId": "ID modelu szkicu",
			"draftModelDesc": "Aby dekodowanie spekulacyjne działało poprawnie, model szkicu musi pochodzić z tej samej rodziny modeli.",
			"selectDraftModel": "Wybierz model szkicu",
			"noModelsFound": "Nie znaleziono modeli szkicu. Upewnij się, że LM Studio jest uruchomione z włączonym trybem serwera.",
			"description": "LM Studio pozwala na lokalne uruchamianie modeli na twoim komputerze. Aby rozpocząć, zapoznaj się z ich <a>przewodnikiem szybkiego startu</a>. Będziesz również musiał uruchomić funkcję <b>serwera lokalnego</b> LM Studio, aby używać go z tym rozszerzeniem. <span>Uwaga:</span> Kilo Code używa złożonych podpowiedzi i działa najlepiej z modelami Claude. Modele o niższych możliwościach mogą nie działać zgodnie z oczekiwaniami."
		},
		"ollama": {
			"baseUrl": "URL bazowy (opcjonalnie)",
			"modelId": "ID modelu",
			"description": "Ollama pozwala na lokalne uruchamianie modeli na twoim komputerze. Aby rozpocząć, zapoznaj się z przewodnikiem szybkiego startu.",
			"warning": "Uwaga: Kilo Code używa złożonych podpowiedzi i działa najlepiej z modelami Claude. Modele o niższych możliwościach mogą nie działać zgodnie z oczekiwaniami."
		},
		"unboundApiKey": "Klucz API Unbound",
		"getUnboundApiKey": "Uzyskaj klucz API Unbound",
		"unboundRefreshModelsSuccess": "Lista modeli zaktualizowana! Możesz teraz wybierać spośród najnowszych modeli.",
		"unboundInvalidApiKey": "Nieprawidłowy klucz API. Sprawdź swój klucz API i spróbuj ponownie.",
		"humanRelay": {
			"description": "Nie jest wymagany klucz API, ale użytkownik będzie musiał pomóc w kopiowaniu i wklejaniu informacji do czatu internetowego AI.",
			"instructions": "Podczas użytkowania pojawi się okno dialogowe, a bieżąca wiadomość zostanie automatycznie skopiowana do schowka. Będziesz musiał wkleić ją do internetowych wersji AI (takich jak ChatGPT lub Claude), a następnie skopiować odpowiedź AI z powrotem do okna dialogowego i kliknąć przycisk potwierdzenia."
		},
		"openRouter": {
			"providerRouting": {
				"title": "Routing dostawców OpenRouter",
				"description": "OpenRouter kieruje żądania do najlepszych dostępnych dostawców dla Twojego modelu. Domyślnie żądania są równoważone między najlepszymi dostawcami, aby zmaksymalizować czas działania. Możesz jednak wybrać konkretnego dostawcę do użycia z tym modelem.",
				"learnMore": "Dowiedz się więcej o routingu dostawców"
			}
		},
		"customModel": {
			"capabilities": "Skonfiguruj możliwości i ceny swojego niestandardowego modelu zgodnego z OpenAI. Zachowaj ostrożność podczas określania możliwości modelu, ponieważ mogą one wpływać na wydajność Kilo Code.",
			"maxTokens": {
				"label": "Maksymalna liczba tokenów wyjściowych",
				"description": "Maksymalna liczba tokenów, które model może wygenerować w odpowiedzi. (Określ -1, aby pozwolić serwerowi ustawić maksymalną liczbę tokenów.)"
			},
			"contextWindow": {
				"label": "Rozmiar okna kontekstu",
				"description": "Całkowita liczba tokenów (wejście + wyjście), które model może przetworzyć."
			},
			"imageSupport": {
				"label": "Obsługa obrazów",
				"description": "Czy model jest w stanie przetwarzać i rozumieć obrazy?"
			},
			"computerUse": {
				"label": "Użycie komputera",
				"description": "Czy model jest w stanie wchodzić w interakcję z przeglądarką? (np. Claude 3.7 Sonnet)."
			},
			"promptCache": {
				"label": "Buforowanie podpowiedzi",
				"description": "Czy model jest w stanie buforować podpowiedzi?"
			},
			"pricing": {
				"input": {
					"label": "Cena wejścia",
					"description": "Koszt za milion tokenów wejściowych/podpowiedzi. Wpływa to na koszt wysyłania kontekstu i instrukcji do modelu."
				},
				"output": {
					"label": "Cena wyjścia",
					"description": "Koszt za milion tokenów odpowiedzi modelu. Wpływa to na koszt generowanej treści i uzupełnień."
				},
				"cacheReads": {
					"label": "Cena odczytów bufora",
					"description": "Koszt za milion tokenów za odczyt z bufora. Ta cena jest naliczana przy otrzymywaniu zbuforowanej odpowiedzi."
				},
				"cacheWrites": {
					"label": "Cena zapisów bufora",
					"description": "Koszt za milion tokenów za zapis do bufora. Ta cena jest naliczana przy pierwszym buforowaniu podpowiedzi."
				}
			},
			"resetDefaults": "Przywróć domyślne"
		},
		"rateLimitSeconds": {
			"label": "Limit szybkości",
			"description": "Minimalny czas między żądaniami API."
		},
		"reasoningEffort": {
			"label": "Wysiłek rozumowania modelu",
			"high": "Wysoki",
			"medium": "Średni",
			"low": "Niski"
		},
		"setReasoningLevel": "Włącz wysiłek rozumowania"
	},
	"browser": {
		"enable": {
			"label": "Włącz narzędzie przeglądarki",
			"description": "Gdy włączone, Kilo Code może używać przeglądarki do interakcji ze stronami internetowymi podczas korzystania z modeli obsługujących używanie komputera. <0>Dowiedz się więcej</0>"
		},
		"viewport": {
			"label": "Rozmiar viewportu",
			"description": "Wybierz rozmiar viewportu dla interakcji przeglądarki. Wpływa to na sposób wyświetlania stron internetowych i interakcji z nimi.",
			"options": {
				"largeDesktop": "Duży pulpit (1280x800)",
				"smallDesktop": "Mały pulpit (900x600)",
				"tablet": "Tablet (768x1024)",
				"mobile": "Telefon (360x640)"
			}
		},
		"screenshotQuality": {
			"label": "Jakość zrzutów ekranu",
			"description": "Dostosuj jakość WebP zrzutów ekranu przeglądarki. Wyższe wartości zapewniają wyraźniejsze zrzuty ekranu, ale zwiększają zużycie token."
		},
		"remote": {
			"label": "Użyj zdalnego połączenia przeglądarki",
			"description": "Połącz się z przeglądarką Chrome uruchomioną z włączonym zdalnym debugowaniem (--remote-debugging-port=9222).",
			"urlPlaceholder": "Niestandardowy URL (np. http://localhost:9222)",
			"testButton": "Testuj połączenie",
			"testingButton": "Testowanie...",
			"instructions": "Wprowadź adres hosta protokołu DevTools lub pozostaw puste, aby automatycznie wykryć lokalne instancje Chrome. Przycisk Test Połączenia spróbuje użyć niestandardowego URL, jeśli podany, lub automatycznie wykryje, jeśli pole jest puste."
		}
	},
	"checkpoints": {
		"enable": {
			"label": "Włącz automatyczne punkty kontrolne",
			"description": "Gdy włączone, Kilo Code automatycznie utworzy punkty kontrolne podczas wykonywania zadań, ułatwiając przeglądanie zmian lub powrót do wcześniejszych stanów. <0>Dowiedz się więcej</0>"
		}
	},
	"notifications": {
		"sound": {
			"label": "Włącz efekty dźwiękowe",
			"description": "Gdy włączone, Kilo Code będzie odtwarzać efekty dźwiękowe dla powiadomień i zdarzeń.",
			"volumeLabel": "Głośność"
		},
		"tts": {
			"label": "Włącz syntezę mowy",
			"description": "Gdy włączone, Kilo Code będzie czytać na głos swoje odpowiedzi za pomocą syntezy mowy.",
			"speedLabel": "Szybkość"
		}
	},
	"contextManagement": {
		"description": "Kontroluj, jakie informacje są zawarte w oknie kontekstu AI, wpływając na zużycie token i jakość odpowiedzi",
		"autoCondenseContextPercent": {
			"label": "Próg wyzwalający inteligentną kondensację kontekstu",
			"description": "Gdy okno kontekstu osiągnie ten próg, Roo automatycznie je skondensuje."
		},
		"condensingApiConfiguration": {
			"label": "Konfiguracja API dla kondensacji kontekstu",
			"description": "Wybierz, którą konfigurację API używać do operacji kondensacji kontekstu. Pozostaw niewybrane, aby użyć aktualnej aktywnej konfiguracji.",
			"useCurrentConfig": "Domyślna"
		},
		"customCondensingPrompt": {
			"label": "Niestandardowy monit kondensacji kontekstu",
			"description": "Niestandardowy monit systemowy dla kondensacji kontekstu. Pozostaw puste, aby użyć domyślnego monitu.",
			"placeholder": "Wprowadź tutaj swój niestandardowy monit kondensacji...\n\nMożesz użyć tej samej struktury co domyślny monit:\n- Poprzednia rozmowa\n- Aktualna praca\n- Kluczowe koncepcje techniczne\n- Istotne pliki i kod\n- Rozwiązywanie problemów\n- Oczekujące zadania i następne kroki",
			"reset": "Przywróć domyślne",
			"hint": "Puste = użyj domyślnego monitu"
		},
		"autoCondenseContext": {
			"name": "Automatycznie wyzwalaj inteligentną kondensację kontekstu"
		},
		"openTabs": {
			"label": "Limit kontekstu otwartych kart",
			"description": "Maksymalna liczba otwartych kart VSCode do uwzględnienia w kontekście. Wyższe wartości zapewniają więcej kontekstu, ale zwiększają zużycie token."
		},
		"workspaceFiles": {
			"label": "Limit kontekstu plików obszaru roboczego",
			"description": "Maksymalna liczba plików do uwzględnienia w szczegółach bieżącego katalogu roboczego. Wyższe wartości zapewniają więcej kontekstu, ale zwiększają zużycie token."
		},
		"rooignore": {
			"label": "Pokaż pliki .kilocodeignore na listach i w wyszukiwaniach",
			"description": "Gdy włączone, pliki pasujące do wzorców w .kilocodeignore będą pokazywane na listach z symbolem kłódki. Gdy wyłączone, te pliki będą całkowicie ukryte z list plików i wyszukiwań."
		},
		"maxReadFile": {
			"label": "Próg automatycznego skracania odczytu pliku",
			"description": "Kilo Code odczytuje tę liczbę linii, gdy model nie określa wartości początkowej/końcowej. Jeśli ta liczba jest mniejsza niż całkowita liczba linii pliku, Kilo Code generuje indeks numerów linii definicji kodu. Przypadki specjalne: -1 nakazuje Kilo Code odczytać cały plik (bez indeksowania), a 0 nakazuje nie czytać żadnych linii i dostarczyć tylko indeksy linii dla minimalnego kontekstu. Niższe wartości minimalizują początkowe użycie kontekstu, umożliwiając późniejsze precyzyjne odczyty zakresów linii. Jawne żądania początku/końca nie są ograniczone tym ustawieniem.",
			"lines": "linii",
			"always_full_read": "Zawsze czytaj cały plik"
		},
		"maxConcurrentFileReads": {
			"label": "Limit jednoczesnych odczytów",
			"description": "Maksymalna liczba plików, które narzędzie 'read_file' może przetwarzać jednocześnie. Wyższe wartości mogą przyspieszyć odczyt wielu małych plików, ale zwiększają zużycie pamięci."
		}
	},
	"terminal": {
		"basic": {
			"label": "Ustawienia terminala: Podstawowe",
			"description": "Podstawowe ustawienia terminala"
		},
		"advanced": {
			"label": "Ustawienia terminala: Zaawansowane",
			"description": "Poniższe opcje mogą wymagać ponownego uruchomienia terminala, aby zastosować ustawienie."
		},
		"outputLineLimit": {
			"label": "Limit wyjścia terminala",
			"description": "Maksymalna liczba linii do uwzględnienia w wyjściu terminala podczas wykonywania poleceń. Po przekroczeniu linie będą usuwane ze środka, oszczędzając token. <0>Dowiedz się więcej</0>"
		},
		"shellIntegrationTimeout": {
			"label": "Limit czasu integracji powłoki terminala",
			"description": "Maksymalny czas oczekiwania na inicjalizację integracji powłoki przed wykonaniem poleceń. Dla użytkowników z długim czasem uruchamiania powłoki, ta wartość może wymagać zwiększenia, jeśli widzisz błędy \"Shell Integration Unavailable\" w terminalu. <0>Dowiedz się więcej</0>"
		},
		"shellIntegrationDisabled": {
			"label": "Wyłącz integrację powłoki terminala",
			"description": "Włącz tę opcję, jeśli polecenia terminala nie działają poprawnie lub widzisz błędy 'Shell Integration Unavailable'. Używa to prostszej metody uruchamiania poleceń, omijając niektóre zaawansowane funkcje terminala. <0>Dowiedz się więcej</0>"
		},
		"commandDelay": {
			"label": "Opóźnienie poleceń terminala",
			"description": "Opóźnienie w milisekundach dodawane po wykonaniu polecenia. Domyślne ustawienie 0 całkowicie wyłącza opóźnienie. Może to pomóc w zapewnieniu pełnego przechwytywania wyjścia poleceń w terminalach z problemami z synchronizacją. W większości terminali jest to implementowane przez ustawienie `PROMPT_COMMAND='sleep N'`, a PowerShell dodaje `start-sleep` na końcu każdego polecenia. Pierwotnie było to obejście błędu VSCode#237208 i może nie być potrzebne. <0>Dowiedz się więcej</0>"
		},
		"compressProgressBar": {
			"label": "Kompresuj wyjście pasków postępu",
			"description": "Po włączeniu, przetwarza wyjście terminala z powrotami karetki (\\r), aby symulować sposób wyświetlania treści przez prawdziwy terminal. Usuwa to pośrednie stany pasków postępu, zachowując tylko stan końcowy, co oszczędza przestrzeń kontekstową dla bardziej istotnych informacji. <0>Dowiedz się więcej</0>"
		},
		"powershellCounter": {
			"label": "Włącz obejście licznika PowerShell",
			"description": "Po włączeniu dodaje licznik do poleceń PowerShell, aby zapewnić prawidłowe wykonanie poleceń. Pomaga to w terminalach PowerShell, które mogą mieć problemy z przechwytywaniem wyjścia. <0>Dowiedz się więcej</0>"
		},
		"zshClearEolMark": {
			"label": "Wyczyść znacznik końca linii ZSH",
			"description": "Po włączeniu czyści znacznik końca linii ZSH poprzez ustawienie PROMPT_EOL_MARK=''. Zapobiega to problemom z interpretacją wyjścia poleceń, gdy kończy się ono znakami specjalnymi jak '%'. <0>Dowiedz się więcej</0>"
		},
		"zshOhMy": {
			"label": "Włącz integrację Oh My Zsh",
			"description": "Po włączeniu ustawia ITERM_SHELL_INTEGRATION_INSTALLED=Yes, aby włączyć funkcje integracji powłoki Oh My Zsh. Zastosowanie tego ustawienia może wymagać ponownego uruchomienia IDE. <0>Dowiedz się więcej</0>"
		},
		"zshP10k": {
			"label": "Włącz integrację Powerlevel10k",
			"description": "Po włączeniu ustawia POWERLEVEL9K_TERM_SHELL_INTEGRATION=true, aby włączyć funkcje integracji powłoki Powerlevel10k. <0>Dowiedz się więcej</0>"
		},
		"zdotdir": {
			"label": "Włącz obsługę ZDOTDIR",
			"description": "Po włączeniu tworzy tymczasowy katalog dla ZDOTDIR, aby poprawnie obsłużyć integrację powłoki zsh. Zapewnia to prawidłowe działanie integracji powłoki VSCode z zsh, zachowując twoją konfigurację zsh. <0>Dowiedz się więcej</0>"
		},
		"inheritEnv": {
			"label": "Dziedzicz zmienne środowiskowe",
			"description": "Po włączeniu terminal dziedziczy zmienne środowiskowe z procesu nadrzędnego VSCode, takie jak ustawienia integracji powłoki zdefiniowane w profilu użytkownika. Przełącza to bezpośrednio globalne ustawienie VSCode `terminal.integrated.inheritEnv`. <0>Dowiedz się więcej</0>"
		}
	},
	"advanced": {
		"diff": {
			"label": "Włącz edycję przez różnice",
			"description": "Gdy włączone, Kilo Code będzie w stanie edytować pliki szybciej i automatycznie odrzuci obcięte pełne zapisy plików. Działa najlepiej z najnowszym modelem Claude 4 Sonnet.",
			"strategy": {
				"label": "Strategia diff",
				"options": {
					"standard": "Standardowa (Pojedynczy blok)",
					"multiBlock": "Eksperymentalna: Diff wieloblokowy",
					"unified": "Eksperymentalna: Diff ujednolicony"
				},
				"descriptions": {
					"standard": "Standardowa strategia diff stosuje zmiany do jednego bloku kodu na raz.",
					"unified": "Strategia diff ujednoliconego stosuje wiele podejść do zastosowania różnic i wybiera najlepsze podejście.",
					"multiBlock": "Strategia diff wieloblokowego pozwala na aktualizację wielu bloków kodu w pliku w jednym żądaniu."
				}
			},
			"matchPrecision": {
				"label": "Precyzja dopasowania",
				"description": "Ten suwak kontroluje, jak dokładnie sekcje kodu muszą pasować podczas stosowania różnic. Niższe wartości umożliwiają bardziej elastyczne dopasowywanie, ale zwiększają ryzyko nieprawidłowych zamian. Używaj wartości poniżej 100% z najwyższą ostrożnością."
			}
		}
	},
	"experimental": {
<<<<<<< HEAD
		"condensingApiConfiguration": {
			"label": "API Configuration for Context Condensing",
			"description": "Select which API configuration to use for context condensing operations. Leave unselected to use the current active configuration.",
			"useCurrentConfig": "Default"
		},
		"customCondensingPrompt": {
			"label": "Niestandardowy monit kondensacji kontekstu",
			"description": "Niestandardowy monit systemowy dla kondensacji kontekstu. Pozostaw puste, aby użyć domyślnego monitu.",
			"placeholder": "Enter your custom condensing prompt here...\n\nYou can use the same structure as the default prompt:\n- Previous Conversation\n- Current Work\n- Key Technical Concepts\n- Relevant Files and Code\n- Problem Solving\n- Pending Tasks and Next Steps",
			"reset": "Reset to Default",
			"hint": "Empty = use default prompt"
		},
		"autoCondenseContextPercent": {
			"label": "Próg wyzwalający inteligentną kondensację kontekstu",
			"description": "Gdy okno kontekstu osiągnie ten próg, Kilo Code automatycznie je skondensuje."
		},
		"AUTO_CONDENSE_CONTEXT": {
			"name": "Automatycznie wyzwalaj inteligentną kondensację kontekstu",
			"description": "Inteligentna kondensacja kontekstu używa wywołania LLM do podsumowania wcześniejszej rozmowy, gdy okno kontekstu zadania osiągnie ustawiony próg, zamiast usuwać stare wiadomości, gdy kontekst się zapełni."
		},
=======
>>>>>>> 69f72002
		"DIFF_STRATEGY_UNIFIED": {
			"name": "Użyj eksperymentalnej ujednoliconej strategii diff",
			"description": "Włącz eksperymentalną ujednoliconą strategię diff. Ta strategia może zmniejszyć liczbę ponownych prób spowodowanych błędami modelu, ale może powodować nieoczekiwane zachowanie lub nieprawidłowe edycje. Włącz tylko jeśli rozumiesz ryzyko i jesteś gotów dokładnie przeglądać wszystkie zmiany."
		},
		"SEARCH_AND_REPLACE": {
			"name": "Użyj eksperymentalnego narzędzia do wyszukiwania i zamiany",
			"description": "Włącz eksperymentalne narzędzie do wyszukiwania i zamiany, umożliwiając Kilo Code zastąpienie wielu wystąpień wyszukiwanego terminu w jednym żądaniu."
		},
		"INSERT_BLOCK": {
			"name": "Użyj eksperymentalnego narzędzia do wstawiania treści",
			"description": "Włącz eksperymentalne narzędzie do wstawiania treści, umożliwiając Kilo Code wstawianie treści w określonych numerach linii bez konieczności tworzenia diff."
		},
		"POWER_STEERING": {
			"name": "Użyj eksperymentalnego trybu \"wspomagania kierownicy\"",
			"description": "Po włączeniu, Kilo Code będzie częściej przypominać modelowi o szczegółach jego bieżącej definicji trybu. Doprowadzi to do silniejszego przestrzegania definicji ról i niestandardowych instrukcji, ale będzie używać więcej tokenów na wiadomość."
		},
		"AUTOCOMPLETE": {
			"name": "Użyj eksperymentalnej funkcji \"autouzupełniania\"",
			"description": "Po włączeniu Kilo Code będzie dostarczać sugestie kodu w trakcie pisania."
		},
		"MULTI_SEARCH_AND_REPLACE": {
			"name": "Użyj eksperymentalnego narzędzia diff wieloblokowego",
<<<<<<< HEAD
			"description": "Po włączeniu, Kilo Code użyje narzędzia diff wieloblokowego. Spróbuje to zaktualizować wiele bloków kodu w pliku w jednym żądaniu."
=======
			"description": "Po włączeniu, Roo użyje narzędzia diff wieloblokowego. Spróbuje to zaktualizować wiele bloków kodu w pliku w jednym żądaniu."
		},
		"CONCURRENT_FILE_READS": {
			"name": "Włącz jednoczesne odczytywanie plików",
			"description": "Po włączeniu Roo może odczytać wiele plików w jednym żądaniu (do 15 plików). Po wyłączeniu Roo musi odczytywać pliki pojedynczo. Wyłączenie może pomóc podczas pracy z mniej wydajnymi modelami lub gdy chcesz mieć większą kontrolę nad dostępem do plików."
>>>>>>> 69f72002
		}
	},
	"promptCaching": {
		"label": "Wyłącz buforowanie promptów",
		"description": "Po zaznaczeniu, Kilo Code nie będzie używać buforowania promptów dla tego modelu."
	},
	"temperature": {
		"useCustom": "Użyj niestandardowej temperatury",
		"description": "Kontroluje losowość w odpowiedziach modelu.",
		"rangeDescription": "Wyższe wartości sprawiają, że wyjście jest bardziej losowe, niższe wartości czynią je bardziej deterministycznym."
	},
	"modelInfo": {
		"supportsImages": "Obsługuje obrazy",
		"noImages": "Nie obsługuje obrazów",
		"supportsComputerUse": "Obsługuje użycie komputera",
		"noComputerUse": "Nie obsługuje użycia komputera",
		"supportsPromptCache": "Obsługuje buforowanie podpowiedzi",
		"noPromptCache": "Nie obsługuje buforowania podpowiedzi",
		"maxOutput": "Maksymalne wyjście",
		"inputPrice": "Cena wejścia",
		"outputPrice": "Cena wyjścia",
		"cacheReadsPrice": "Cena odczytów bufora",
		"cacheWritesPrice": "Cena zapisów bufora",
		"enableStreaming": "Włącz strumieniowanie",
		"enableR1Format": "Włącz parametry modelu R1",
		"enableR1FormatTips": "Należy włączyć podczas korzystania z modeli R1, takich jak QWQ, aby uniknąć błędu 400",
		"useAzure": "Użyj Azure",
		"azureApiVersion": "Ustaw wersję API Azure",
		"gemini": {
			"freeRequests": "* Darmowe do {{count}} zapytań na minutę. Po tym, rozliczanie zależy od rozmiaru podpowiedzi.",
			"pricingDetails": "Więcej informacji znajdziesz w szczegółach cennika.",
			"billingEstimate": "* Rozliczenie jest szacunkowe - dokładny koszt zależy od rozmiaru podpowiedzi."
		}
	},
	"modelPicker": {
		"automaticFetch": "Rozszerzenie automatycznie pobiera najnowszą listę modeli dostępnych w <serviceLink>{{serviceName}}</serviceLink>. Jeśli nie jesteś pewien, który model wybrać, Kilo Code działa najlepiej z <defaultModelLink>{{defaultModelId}}</defaultModelLink>. Możesz również wyszukać \"free\", aby znaleźć obecnie dostępne opcje bezpłatne.",
		"label": "Model",
		"searchPlaceholder": "Wyszukaj",
		"noMatchFound": "Nie znaleziono dopasowań",
		"useCustomModel": "Użyj niestandardowy: {{modelId}}"
	},
	"footer": {
		"feedback": "Jeśli masz jakiekolwiek pytania lub opinie, śmiało otwórz zgłoszenie na <githubLink>github.com/Kilo-Org/kilocode</githubLink> lub dołącz do <redditLink>reddit.com/r/kilocode</redditLink> lub <discordLink>kilocode.ai/discord</discordLink>",
		"telemetry": {
			"label": "Zezwól na anonimowe raportowanie błędów i użycia",
			"description": "Pomóż ulepszyć Kilo Code, wysyłając anonimowe dane o użytkowaniu i raporty o błędach. Nigdy nie są wysyłane kod, podpowiedzi ani informacje osobiste. Zobacz naszą politykę prywatności, aby uzyskać więcej szczegółów."
		},
		"settings": {
			"import": "Importuj",
			"export": "Eksportuj",
			"reset": "Resetuj"
		}
	},
	"thinkingBudget": {
		"maxTokens": "Maksymalna liczba tokenów",
		"maxThinkingTokens": "Maksymalna liczba tokenów myślenia"
	},
	"validation": {
		"apiKey": "Musisz podać prawidłowy klucz API.",
		"awsRegion": "Musisz wybrać region, aby korzystać z Amazon Bedrock.",
		"googleCloud": "Musisz podać prawidłowe ID projektu i region Google Cloud.",
		"modelId": "Musisz podać prawidłowe ID modelu.",
		"modelSelector": "Musisz podać prawidłowy selektor modelu.",
		"openAi": "Musisz podać prawidłowy bazowy URL, klucz API i ID modelu.",
		"arn": {
			"invalidFormat": "Nieprawidłowy format ARN. Sprawdź wymagania dotyczące formatu.",
			"regionMismatch": "Ostrzeżenie: Region w Twoim ARN ({{arnRegion}}) nie zgadza się z wybranym regionem ({{region}}). Może to powodować problemy z dostępem. Dostawca użyje regionu z ARN."
		},
		"modelAvailability": "Podane ID modelu ({{modelId}}) jest niedostępne. Wybierz inny model.",
		"providerNotAllowed": "Dostawca '{{provider}}' nie jest dozwolony przez Twoją organizację",
		"modelNotAllowed": "Model '{{model}}' nie jest dozwolony dla dostawcy '{{provider}}' przez Twoją organizację",
		"profileInvalid": "Ten profil zawiera dostawcę lub model, który nie jest dozwolony przez Twoją organizację"
	},
	"placeholders": {
		"apiKey": "Wprowadź klucz API...",
		"profileName": "Wprowadź nazwę profilu",
		"accessKey": "Wprowadź klucz dostępu...",
		"secretKey": "Wprowadź klucz tajny...",
		"sessionToken": "Wprowadź token sesji...",
		"credentialsJson": "Wprowadź JSON poświadczeń...",
		"keyFilePath": "Wprowadź ścieżkę pliku klucza...",
		"projectId": "Wprowadź ID projektu...",
		"customArn": "Wprowadź ARN (np. arn:aws:bedrock:us-east-1:123456789012:foundation-model/my-model)",
		"baseUrl": "Wprowadź podstawowy URL...",
		"modelId": {
			"lmStudio": "np. meta-llama-3.1-8b-instruct",
			"lmStudioDraft": "np. lmstudio-community/llama-3.2-1b-instruct",
			"ollama": "np. llama3.1"
		},
		"numbers": {
			"maxTokens": "np. 4096",
			"contextWindow": "np. 128000",
			"inputPrice": "np. 0.0001",
			"outputPrice": "np. 0.0002",
			"cacheWritePrice": "np. 0.00005"
		}
	},
	"defaults": {
		"ollamaUrl": "Domyślnie: http://localhost:11434",
		"lmStudioUrl": "Domyślnie: http://localhost:1234",
		"geminiUrl": "Domyślnie: https://generativelanguage.googleapis.com"
	},
	"labels": {
		"customArn": "Niestandardowy ARN",
		"useCustomArn": "Użyj niestandardowego ARN..."
	}
}<|MERGE_RESOLUTION|>--- conflicted
+++ resolved
@@ -34,7 +34,7 @@
 		"about": "O Kilo Code"
 	},
 	"prompts": {
-		"description": "Skonfiguruj podpowiedzi wsparcia używane do szybkich działań, takich jak ulepszanie podpowiedzi, wyjaśnianie kodu i rozwiązywanie problemów. Te podpowiedzi pomagają Roo zapewnić lepsze wsparcie dla typowych zadań programistycznych."
+		"description": "Skonfiguruj podpowiedzi wsparcia używane do szybkich działań, takich jak ulepszanie podpowiedzi, wyjaśnianie kodu i rozwiązywanie problemów. Te podpowiedzi pomagają Kilo Code zapewnić lepsze wsparcie dla typowych zadań programistycznych."
 	},
 	"codeIndex": {
 		"title": "Indeksowanie kodu",
@@ -349,7 +349,7 @@
 		"description": "Kontroluj, jakie informacje są zawarte w oknie kontekstu AI, wpływając na zużycie token i jakość odpowiedzi",
 		"autoCondenseContextPercent": {
 			"label": "Próg wyzwalający inteligentną kondensację kontekstu",
-			"description": "Gdy okno kontekstu osiągnie ten próg, Roo automatycznie je skondensuje."
+			"description": "Gdy okno kontekstu osiągnie ten próg, Kilo Code automatycznie je skondensuje."
 		},
 		"condensingApiConfiguration": {
 			"label": "Konfiguracja API dla kondensacji kontekstu",
@@ -467,29 +467,6 @@
 		}
 	},
 	"experimental": {
-<<<<<<< HEAD
-		"condensingApiConfiguration": {
-			"label": "API Configuration for Context Condensing",
-			"description": "Select which API configuration to use for context condensing operations. Leave unselected to use the current active configuration.",
-			"useCurrentConfig": "Default"
-		},
-		"customCondensingPrompt": {
-			"label": "Niestandardowy monit kondensacji kontekstu",
-			"description": "Niestandardowy monit systemowy dla kondensacji kontekstu. Pozostaw puste, aby użyć domyślnego monitu.",
-			"placeholder": "Enter your custom condensing prompt here...\n\nYou can use the same structure as the default prompt:\n- Previous Conversation\n- Current Work\n- Key Technical Concepts\n- Relevant Files and Code\n- Problem Solving\n- Pending Tasks and Next Steps",
-			"reset": "Reset to Default",
-			"hint": "Empty = use default prompt"
-		},
-		"autoCondenseContextPercent": {
-			"label": "Próg wyzwalający inteligentną kondensację kontekstu",
-			"description": "Gdy okno kontekstu osiągnie ten próg, Kilo Code automatycznie je skondensuje."
-		},
-		"AUTO_CONDENSE_CONTEXT": {
-			"name": "Automatycznie wyzwalaj inteligentną kondensację kontekstu",
-			"description": "Inteligentna kondensacja kontekstu używa wywołania LLM do podsumowania wcześniejszej rozmowy, gdy okno kontekstu zadania osiągnie ustawiony próg, zamiast usuwać stare wiadomości, gdy kontekst się zapełni."
-		},
-=======
->>>>>>> 69f72002
 		"DIFF_STRATEGY_UNIFIED": {
 			"name": "Użyj eksperymentalnej ujednoliconej strategii diff",
 			"description": "Włącz eksperymentalną ujednoliconą strategię diff. Ta strategia może zmniejszyć liczbę ponownych prób spowodowanych błędami modelu, ale może powodować nieoczekiwane zachowanie lub nieprawidłowe edycje. Włącz tylko jeśli rozumiesz ryzyko i jesteś gotów dokładnie przeglądać wszystkie zmiany."
@@ -512,15 +489,11 @@
 		},
 		"MULTI_SEARCH_AND_REPLACE": {
 			"name": "Użyj eksperymentalnego narzędzia diff wieloblokowego",
-<<<<<<< HEAD
 			"description": "Po włączeniu, Kilo Code użyje narzędzia diff wieloblokowego. Spróbuje to zaktualizować wiele bloków kodu w pliku w jednym żądaniu."
-=======
-			"description": "Po włączeniu, Roo użyje narzędzia diff wieloblokowego. Spróbuje to zaktualizować wiele bloków kodu w pliku w jednym żądaniu."
 		},
 		"CONCURRENT_FILE_READS": {
 			"name": "Włącz jednoczesne odczytywanie plików",
-			"description": "Po włączeniu Roo może odczytać wiele plików w jednym żądaniu (do 15 plików). Po wyłączeniu Roo musi odczytywać pliki pojedynczo. Wyłączenie może pomóc podczas pracy z mniej wydajnymi modelami lub gdy chcesz mieć większą kontrolę nad dostępem do plików."
->>>>>>> 69f72002
+			"description": "Po włączeniu Kilo Code może odczytać wiele plików w jednym żądaniu (do 15 plików). Po wyłączeniu Kilo Code musi odczytywać pliki pojedynczo. Wyłączenie może pomóc podczas pracy z mniej wydajnymi modelami lub gdy chcesz mieć większą kontrolę nad dostępem do plików."
 		}
 	},
 	"promptCaching": {
