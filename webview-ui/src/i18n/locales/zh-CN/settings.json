{
	"common": {
		"save": "保存",
		"done": "完成",
		"cancel": "取消",
		"reset": "恢复默认设置",
		"select": "选择",
		"add": "添加标头",
		"remove": "移除"
	},
	"header": {
		"title": "设置",
		"saveButtonTooltip": "保存更改",
		"nothingChangedTooltip": "暂无更改",
		"doneButtonTooltip": "放弃未保存的更改并关闭设置面板"
	},
	"unsavedChangesDialog": {
		"title": "未保存的更改",
		"description": "是否放弃更改并继续？",
		"cancelButton": "取消",
		"discardButton": "放弃更改"
	},
	"sections": {
		"providers": "提供商",
		"autoApprove": "自动批准",
		"browser": "计算机交互",
		"checkpoints": "存档点",
		"notifications": "通知",
		"contextManagement": "上下文",
		"terminal": "终端",
		"prompts": "提示词",
		"experimental": "实验性",
		"language": "语言",
		"about": "关于 Kilo Code",
		"mcp": "MCP 服务器",
		"display": "显示"
	},
	"prompts": {
		"description": "配置用于快速操作的支持提示词，如增强提示词、解释代码和修复问题。这些提示词帮助 Kilo Code 为常见开发任务提供更好的支持。"
	},
	"codeIndex": {
		"title": "代码库索引",
		"description": "配置代码库索引设置以启用项目的语义搜索。<0>了解更多</0>",
		"statusTitle": "状态",
		"enableLabel": "启用代码库索引",
<<<<<<< HEAD
		"enableDescription": "<0>代码库索引</0>是一个实验性功能，使用 AI 嵌入为您的项目创建语义搜索索引。这使 Kilo Code 能够通过基于含义而非仅仅关键词来查找相关代码，从而更好地理解和导航大型代码库。",
=======
		"enableDescription": "<0>代码库索引</0>是一个实验性功能，使用 AI 嵌入为您的项目创建语义搜索索引。这使 Roo Code 能够通过基于含义而非仅仅关键词来查找相关代码，从而更好地理解和导航大型代码库。",
		"settingsTitle": "索引设置",
		"disabledMessage": "代码库索引当前已禁用。在全局设置中启用它以配置索引选项。",
>>>>>>> 39ab0067
		"providerLabel": "嵌入提供商",
		"embedderProviderLabel": "嵌入器提供商",
		"selectProviderPlaceholder": "选择提供商",
		"openaiProvider": "OpenAI",
		"ollamaProvider": "Ollama",
		"geminiProvider": "Gemini",
		"geminiApiKeyLabel": "API 密钥：",
		"geminiApiKeyPlaceholder": "输入您的Gemini API密钥",
		"openaiCompatibleProvider": "OpenAI 兼容",
		"openAiKeyLabel": "OpenAI API 密钥",
		"openAiKeyPlaceholder": "输入你的 OpenAI API 密钥",
		"openAiCompatibleBaseUrlLabel": "基础 URL",
		"openAiCompatibleApiKeyLabel": "API 密钥",
		"openAiCompatibleApiKeyPlaceholder": "输入你的 API 密钥",
		"openAiCompatibleModelDimensionLabel": "嵌入维度：",
		"modelDimensionLabel": "模型维度",
		"openAiCompatibleModelDimensionPlaceholder": "例如，1536",
		"openAiCompatibleModelDimensionDescription": "模型的嵌入维度（输出大小）。请查阅您的提供商文档获取此值。常见值：384、768、1536、3072。",
		"modelLabel": "模型",
		"modelPlaceholder": "输入模型名称",
		"selectModel": "选择模型",
		"selectModelPlaceholder": "选择模型",
		"ollamaUrlLabel": "Ollama URL：",
		"ollamaBaseUrlLabel": "Ollama 基础 URL",
		"qdrantUrlLabel": "Qdrant URL",
		"qdrantKeyLabel": "Qdrant 密钥：",
		"qdrantApiKeyLabel": "Qdrant API 密钥",
		"qdrantApiKeyPlaceholder": "输入你的 Qdrant API 密钥（可选）",
		"setupConfigLabel": "设置",
		"startIndexingButton": "开始",
		"clearIndexDataButton": "清除索引",
		"unsavedSettingsMessage": "请先保存设置再开始索引过程。",
		"clearDataDialog": {
			"title": "确定要继续吗？",
			"description": "此操作无法撤消。这将永久删除您的代码库索引数据。",
			"cancelButton": "取消",
			"confirmButton": "清除数据"
		},
		"ollamaUrlPlaceholder": "http://localhost:11434",
		"openAiCompatibleBaseUrlPlaceholder": "https://api.example.com",
		"modelDimensionPlaceholder": "1536",
		"qdrantUrlPlaceholder": "http://localhost:6333",
		"saveError": "保存设置失败",
		"modelDimensions": "({{dimension}} 维度)",
		"saveSuccess": "设置保存成功",
		"saving": "保存中...",
		"saveSettings": "保存",
		"indexingStatuses": {
			"standby": "待机",
			"indexing": "索引中",
			"indexed": "已索引",
			"error": "错误"
		},
		"close": "关闭",
		"validation": {
			"invalidQdrantUrl": "无效的 Qdrant URL",
			"invalidOllamaUrl": "无效的 Ollama URL",
			"invalidBaseUrl": "无效的基础 URL",
			"qdrantUrlRequired": "需要 Qdrant URL",
			"openaiApiKeyRequired": "需要 OpenAI API 密钥",
			"modelSelectionRequired": "需要选择模型",
			"apiKeyRequired": "需要 API 密钥",
			"modelIdRequired": "需要模型 ID",
			"modelDimensionRequired": "需要模型维度",
			"geminiApiKeyRequired": "需要 Gemini API 密钥",
			"ollamaBaseUrlRequired": "需要 Ollama 基础 URL",
			"baseUrlRequired": "需要基础 URL",
			"modelDimensionMinValue": "模型维度必须大于 0"
		},
		"advancedConfigLabel": "高级配置",
		"searchMinScoreLabel": "搜索分数阈值",
		"searchMinScoreDescription": "搜索结果所需的最低相似度分数（0.0-1.0）。较低的值返回更多结果，但可能不太相关。较高的值返回较少但更相关的结果。",
		"searchMinScoreResetTooltip": "恢复默认值 (0.4)",
		"searchMaxResultsLabel": "最大搜索结果数",
		"searchMaxResultsDescription": "查询代码库索引时返回的最大搜索结果数。较高的值提供更多上下文，但可能包含相关性较低的结果。",
		"resetToDefault": "恢复默认值"
	},
	"autoApprove": {
		"description": "允许 Kilo Code 自动执行操作而无需批准。只有在您完全信任 AI 并了解相关安全风险的情况下才启用这些设置。",
		"readOnly": {
			"label": "读取",
			"description": "启用后，Kilo Code 将自动浏览目录和读取文件内容，无需人工确认。",
			"outsideWorkspace": {
				"label": "包含工作区外的文件",
				"description": "允许 Kilo Code 读取当前工作区外的文件，无需批准。"
			}
		},
		"write": {
			"label": "写入",
			"description": "自动创建和编辑文件，无需二次确认",
			"delayLabel": "延迟一段时间再自动批准写入，可以在期间检查模型输出是否有问题",
			"outsideWorkspace": {
				"label": "包含工作区外的文件",
				"description": "允许 Kilo Code 创建和编辑当前工作区外的文件，无需批准。"
			},
			"protected": {
				"label": "包含受保护的文件",
				"description": "允许 Kilo Code 创建和编辑受保护的文件（如 .kilocodeignore 和 .kilocode/ 配置文件），无需批准。"
			}
		},
		"browser": {
			"label": "浏览器",
			"description": "自动执行浏览器操作而无需批准 — 注意：仅当模型支持计算机功能调用时适用"
		},
		"retry": {
			"label": "重试",
			"description": "当服务器返回错误响应时自动重试失败的 API 请求",
			"delayLabel": "重试请求前的延迟"
		},
		"mcp": {
			"label": "MCP",
			"description": "允许自动调用MCP服务而无需批准"
		},
		"modeSwitch": {
			"label": "模式",
			"description": "自动在不同模式之间切换而无需批准"
		},
		"subtasks": {
			"label": "子任务",
			"description": "允许创建和完成子任务而无需批准"
		},
		"followupQuestions": {
			"label": "问题",
			"description": "在配置的超时时间后自动选择后续问题的第一个建议答案",
			"timeoutLabel": "自动选择第一个答案前的等待时间"
		},
		"execute": {
			"label": "执行",
			"description": "自动执行白名单中的命令而无需批准",
			"allowedCommands": "命令白名单",
			"allowedCommandsDescription": "当\"自动批准命令行操作\"启用时可以自动执行的命令前缀。添加 * 以允许所有命令（谨慎使用）。",
			"commandPlaceholder": "输入命令前缀（例如 'git '）",
			"addButton": "添加"
		},
<<<<<<< HEAD
		"showMenu": {
			"label": "在聊天视图中显示自动批准菜单",
			"description": "启用后，自动批准菜单将显示在聊天视图底部，方便快速访问自动批准设置"
=======
		"updateTodoList": {
			"label": "待办",
			"description": "无需批准即可自动更新待办清单"
>>>>>>> 39ab0067
		},
		"apiRequestLimit": {
			"title": "最大请求数",
			"description": "在请求批准以继续执行任务之前，自动发出此数量的 API 请求。",
			"unlimited": "无限制"
		}
	},
	"providers": {
		"providerDocumentation": "{{provider}} 文档",
		"configProfile": "配置文件",
		"description": "保存多组API配置便于快速切换",
		"apiProvider": "API提供商",
		"model": "模型",
		"nameEmpty": "名称不能为空",
		"nameExists": "已存在同名的配置文件",
		"deleteProfile": "删除配置文件",
		"invalidArnFormat": "无效的 ARN 格式。请检查上面的示例。",
		"enterNewName": "输入新名称",
		"addProfile": "添加配置文件",
		"renameProfile": "重命名配置文件",
		"newProfile": "新建配置文件",
		"enterProfileName": "输入新配置名称",
		"createProfile": "创建配置",
		"cannotDeleteOnlyProfile": "无法删除唯一的配置文件",
		"searchPlaceholder": "搜索配置文件",
		"searchProviderPlaceholder": "搜索提供商",
		"noProviderMatchFound": "未找到提供商",
		"noMatchFound": "未找到匹配的配置文件",
		"vscodeLmDescription": "VS Code 语言模型 API 允许您运行由其他 VS Code 扩展（包括但不限于 GitHub Copilot）提供的模型。最简单的方法是从 VS Code 市场安装 Copilot 和 Copilot Chat 扩展。",
		"awsCustomArnUse": "请输入有效的 Amazon Bedrock ARN（Amazon资源名称），格式示例：",
		"awsCustomArnDesc": "请确保ARN中的区域与上方选择的AWS区域一致。",
		"openRouterApiKey": "OpenRouter API 密钥",
		"getOpenRouterApiKey": "获取 OpenRouter API 密钥",
		"apiKeyStorageNotice": "API 密钥安全存储在 VSCode 的密钥存储中",
		"cerebras": {
			"apiKey": "Cerebras API 密钥",
			"getApiKey": "获取 Cerebras API 密钥"
		},
		"glamaApiKey": "Glama API 密钥",
		"getGlamaApiKey": "获取 Glama API 密钥",
		"useCustomBaseUrl": "使用自定义基础 URL",
		"useReasoning": "启用推理",
		"useHostHeader": "使用自定义 Host 标头",
		"useLegacyFormat": "使用传统 OpenAI API 格式",
		"customHeaders": "自定义标头",
		"headerName": "标头名称",
		"headerValue": "标头值",
		"noCustomHeaders": "暂无自定义标头。点击 + 按钮添加。",
		"requestyApiKey": "Requesty API 密钥",
		"refreshModels": {
			"label": "刷新模型",
			"hint": "请重新打开设置以查看最新模型。",
			"loading": "正在刷新模型列表...",
			"success": "模型列表刷新成功！",
			"error": "刷新模型列表失败。请重试。"
		},
		"getRequestyApiKey": "获取 Requesty API 密钥",
		"openRouterTransformsText": "自动压缩提示词和消息链到上下文长度限制内 (<a>OpenRouter转换</a>)",
		"anthropicApiKey": "Anthropic API 密钥",
		"getAnthropicApiKey": "获取 Anthropic API 密钥",
		"anthropicUseAuthToken": "将 Anthropic API 密钥作为 Authorization 标头传递，而不是 X-Api-Key",
		"chutesApiKey": "Chutes API 密钥",
		"getChutesApiKey": "获取 Chutes API 密钥",
		"deepSeekApiKey": "DeepSeek API 密钥",
		"getDeepSeekApiKey": "获取 DeepSeek API 密钥",
		"geminiApiKey": "Gemini API 密钥",
		"getGroqApiKey": "获取 Groq API 密钥",
		"groqApiKey": "Groq API 密钥",
		"getGeminiApiKey": "获取 Gemini API 密钥",
		"openAiApiKey": "OpenAI API 密钥",
		"apiKey": "API 密钥",
		"openAiBaseUrl": "OpenAI 基础 URL",
		"getOpenAiApiKey": "获取 OpenAI API 密钥",
		"mistralApiKey": "Mistral API 密钥",
		"getMistralApiKey": "获取 Mistral / Codestral API 密钥",
		"codestralBaseUrl": "Codestral 基础 URL（可选）",
		"codestralBaseUrlDesc": "为 Codestral 模型设置替代 URL。",
		"xaiApiKey": "xAI API 密钥",
		"getXaiApiKey": "获取 xAI API 密钥",
		"litellmApiKey": "LiteLLM API 密钥",
		"litellmBaseUrl": "LiteLLM 基础 URL",
		"awsCredentials": "AWS 凭证",
		"awsProfile": "AWS 配置文件",
		"awsProfileName": "AWS 配置文件名称",
		"awsAccessKey": "AWS 访问密钥",
		"awsSecretKey": "AWS 密钥",
		"awsSessionToken": "AWS 会话Token",
		"awsRegion": "AWS 区域",
		"awsCrossRegion": "使用跨区域推理",
		"awsBedrockVpc": {
			"useCustomVpcEndpoint": "使用自定义 VPC 端点",
			"vpcEndpointUrlPlaceholder": "输入 VPC 端点 URL（可选）",
			"examples": "示例："
		},
		"enablePromptCaching": "启用提示缓存",
		"enablePromptCachingTitle": "开启提示缓存可提升性能并节省成本",
		"cacheUsageNote": "提示：若未显示缓存使用情况，请切换模型后重新选择",
		"vscodeLmModel": "VSCode LM 模型",
		"vscodeLmWarning": "注意：这是一个非常实验性的集成，提供商支持会有所不同。如果您收到有关不支持模型的错误，则这是提供商方面的问题。",
		"googleCloudSetup": {
			"title": "要使用 Google Cloud Vertex AI，您需要：",
			"step1": "1. 注册Google Cloud账号并启用Vertex AI API",
			"step2": "2. 安装配置Google Cloud CLI工具",
			"step3": "3. 创建服务账号获取凭证"
		},
		"googleCloudCredentials": "Google Cloud 凭证",
		"googleCloudKeyFile": "Google Cloud 密钥文件路径",
		"googleCloudProjectId": "Google Cloud 项目 ID",
		"googleCloudRegion": "Google Cloud 区域",
		"lmStudio": {
			"baseUrl": "基础 URL（可选）",
			"modelId": "模型 ID",
			"speculativeDecoding": "启用推测性解码",
			"draftModelId": "草稿模型 ID",
			"draftModelDesc": "草稿模型必须来自相同的模型系列，推测性解码才能正常工作。",
			"selectDraftModel": "选择草稿模型",
			"noModelsFound": "未找到草稿模型。请确保 LM Studio 已启用服务器模式运行。",
			"description": "LM Studio 允许您在本地计算机上运行模型。要了解如何开始，请参阅他们的 <a>快速入门指南</a>。您还需要启动 LM Studio 的 <b>本地服务器</b> 功能，以便与此扩展一起使用。<span>注意：</span>Kilo Code 使用复杂的提示，并且在 Claude 模型上效果最佳。功能较弱的模型可能无法正常工作。"
		},
		"ollama": {
			"baseUrl": "基础 URL（可选）",
			"modelId": "模型 ID",
			"description": "Ollama 允许您在本地计算机上运行模型。有关如何开始使用的说明，请参阅其快速入门指南。",
			"warning": "注意：Kilo Code 使用复杂的提示，与 Claude 模型配合最佳。功能较弱的模型可能无法按预期工作。"
		},
		"unboundApiKey": "Unbound API 密钥",
		"getUnboundApiKey": "获取 Unbound API 密钥",
		"unboundRefreshModelsSuccess": "模型列表已更新！您现在可以从最新模型中选择。",
		"unboundInvalidApiKey": "无效的API密钥。请检查您的API密钥并重试。",
		"humanRelay": {
			"description": "不需要 API 密钥，但用户需要帮助将信息复制并粘贴到网页聊天 AI。",
			"instructions": "使用期间，将弹出对话框并自动将当前消息复制到剪贴板。您需要将这些内容粘贴到 AI 的网页版本（如 ChatGPT 或 Claude），然后将 AI 的回复复制回对话框并点击确认按钮。"
		},
		"openRouter": {
			"providerRouting": {
				"title": "OpenRouter 提供商路由",
				"description": "OpenRouter 将请求路由到适合您模型的最佳可用提供商。默认情况下，请求会在顶级提供商之间进行负载均衡以最大化正常运行时间。但是，您可以为此模型选择特定的提供商。",
				"learnMore": "了解更多"
			}
		},
		"customModel": {
			"capabilities": "自定义模型配置注意事项：\n• 确保兼容OpenAI接口规范\n• 错误配置可能导致功能异常\n• 价格参数影响费用统计",
			"maxTokens": {
				"label": "最大输出Token数",
				"description": "模型在响应中可以生成的最大Token数。（指定 -1 允许服务器设置最大Token数。）"
			},
			"contextWindow": {
				"label": "上下文窗口大小",
				"description": "模型可以处理的总Token数（输入 + 输出）。"
			},
			"imageSupport": {
				"label": "图像支持",
				"description": "此模型是否能够处理和理解图像？"
			},
			"computerUse": {
				"label": "计算机功能调用",
				"description": "此模型是否能够与浏览器交互？（例如 Claude 3.7 Sonnet）。"
			},
			"promptCache": {
				"label": "提示缓存",
				"description": "此模型是否能够缓存提示？"
			},
			"pricing": {
				"input": {
					"label": "输入价格",
					"description": "输入/提示中每百万Token的成本。这会影响向模型发送上下文和指令的成本。"
				},
				"output": {
					"label": "输出价格",
					"description": "模型响应中每百万Token的成本。这会影响生成内容和补全的成本。"
				},
				"cacheReads": {
					"label": "缓存读取价格",
					"description": "从缓存读取每百万Token的成本。这是检索缓存响应时收取的费用。"
				},
				"cacheWrites": {
					"label": "缓存写入价格",
					"description": "向缓存写入每百万Token的成本。这是首次缓存提示时收取的费用。"
				}
			},
			"resetDefaults": "重置为默认值"
		},
		"rateLimitSeconds": {
			"label": "API 请求频率限制",
			"description": "设置API请求的最小间隔时间"
		},
		"reasoningEffort": {
			"label": "模型推理强度",
			"high": "高",
			"medium": "中",
			"low": "低"
		},
		"setReasoningLevel": "启用推理工作量",
		"claudeCode": {
			"pathLabel": "Claude Code 路径",
			"description": "您的 Claude Code CLI 的可选路径。如果未设置，则默认为 “claude”。",
			"placeholder": "默认：claude"
		},
		"geminiCli": {
			"description": "此提供商使用 Gemini CLI 工具的 OAuth 身份验证，不需要 API 密钥。",
			"oauthPath": "OAuth 凭据路径（可选）",
			"oauthPathDescription": "OAuth 凭据文件的路径。留空以使用默认位置（~/.gemini/oauth_creds.json）。",
			"instructions": "如果您尚未进行身份验证，请先运行",
			"instructionsContinued": "在您的终端中。",
			"setupLink": "Gemini CLI 设置说明",
			"requirementsTitle": "重要要求",
			"requirement1": "首先，您需要安装 Gemini CLI 工具",
			"requirement2": "然后，在终端中运行 gemini 并确保使用 Google 登录",
			"requirement3": "仅适用于个人 Google 账户（不支持 Google Workspace 账户）",
			"requirement4": "不使用 API 密钥 - 身份验证通过 OAuth 处理",
			"requirement5": "需要先安装并验证 Gemini CLI 工具",
			"freeAccess": "通过 OAuth 身份验证免费访问"
		}
	},
	"browser": {
		"enable": {
			"label": "启用浏览器工具",
			"description": "启用后，若模型支持计算机功能调用，Kilo Code 可以使用浏览器与网站交互。 <0>了解更多</0>"
		},
		"viewport": {
			"label": "视口大小",
			"description": "选择浏览器交互的视口大小。这会影响网站的显示方式和交互方式。",
			"options": {
				"largeDesktop": "大桌面 (1280x800)",
				"smallDesktop": "小桌面 (900x600)",
				"tablet": "平板 (768x1024)",
				"mobile": "移动设备 (360x640)"
			}
		},
		"screenshotQuality": {
			"label": "截图质量",
			"description": "调整浏览器的截图质量。更高的值提供更清晰的截图，但会增加 token 消耗。"
		},
		"remote": {
			"label": "使用远程浏览器连接",
			"description": "连接到启用远程调试的 Chrome 浏览器 (--remote-debugging-port=9222)。",
			"urlPlaceholder": "自定义 URL（例如 http://localhost:9222）",
			"testButton": "测试连接",
			"testingButton": "测试中...",
			"instructions": "输入 DevTools 协议主机地址或留空以自动发现本地 Chrome 实例。测试连接按钮将尝试使用自定义 URL（如果提供），或者如果字段为空则自动发现。"
		}
	},
	"checkpoints": {
		"enable": {
			"label": "启用自动存档点",
			"description": "开启后自动创建任务存档点，方便回溯修改。 <0>了解更多</0>"
		}
	},
	"notifications": {
		"sound": {
			"label": "启用声音通知",
			"description": "启用后，Kilo Code 将为通知和事件播放音效。",
			"volumeLabel": "音量"
		},
		"tts": {
			"label": "启用文本转语音",
			"description": "启用后，Kilo Code 将使用文本转语音功能朗读其响应。",
			"speedLabel": "速度"
		}
	},
	"contextManagement": {
		"description": "管理AI上下文信息（影响token用量和回答质量）",
		"autoCondenseContextPercent": {
			"label": "触发智能上下文压缩的阈值",
			"description": "当上下文窗口达到此阈值时，Kilo Code 将自动压缩它。"
		},
		"condensingApiConfiguration": {
			"label": "上下文压缩的API配置",
			"description": "选择用于上下文压缩操作的API配置。留空则使用当前活动的配置。",
			"useCurrentConfig": "使用当前配置"
		},
		"customCondensingPrompt": {
			"label": "自定义上下文压缩提示词",
			"description": "自定义用于上下文压缩的系统提示词。留空则使用默认提示词。",
			"placeholder": "在此输入您的自定义压缩提示词...\n\n您可以使用与默认提示词相同的结构：\n- 之前的对话\n- 当前工作\n- 关键技术概念\n- 相关文件和代码\n- 问题解决\n- 待处理任务和下一步",
			"reset": "重置为默认值",
			"hint": "留空 = 使用默认提示词"
		},
		"autoCondenseContext": {
			"name": "自动触发智能上下文压缩",
			"description": "启用时，Kilo Code 将在达到阈值时自动压缩上下文。禁用时，您仍可以手动触发上下文压缩。"
		},
		"openTabs": {
			"label": "标签页数量限制",
			"description": "允许纳入上下文的最大标签页数（数值越大消耗token越多）"
		},
		"workspaceFiles": {
			"label": "工作区文件限制",
			"description": "允许纳入上下文的最大文件数（值越大消耗token越多）"
		},
		"rooignore": {
			"label": "在列表和搜索中显示 .kilocodeignore 文件",
			"description": "启用后，与 .kilocodeignore 中模式匹配的文件将在列表中显示锁定符号。禁用时，这些文件将从文件列表和搜索中完全隐藏。"
		},
		"maxReadFile": {
			"label": "文件读取自动截断阈值",
			"description": "自动读取文件行数设置：-1=完整读取 0=仅生成行号索引，较小值可节省token，支持后续使用行号进行读取。 <0>了解更多</0>",
			"lines": "行",
			"always_full_read": "始终读取整个文件"
		},
		"maxConcurrentFileReads": {
			"label": "并发文件读取限制",
			"description": "read_file 工具可以同时处理的最大文件数。较高的值可能会加快读取多个小文件的速度，但会增加内存使用量。"
		},
		"condensingThreshold": {
			"label": "压缩触发阈值",
			"selectProfile": "配置配置文件阈值",
			"defaultProfile": "全局默认（所有配置文件）",
			"defaultDescription": "当上下文达到此百分比时，将自动为所有配置文件压缩，除非它们有自定义设置",
			"profileDescription": "仅此配置文件的自定义阈值（覆盖全局默认）",
			"inheritDescription": "此配置文件继承全局默认阈值（{{threshold}}%）",
			"usesGlobal": "（使用全局 {{threshold}}%）"
		}
	},
	"terminal": {
		"basic": {
			"label": "终端设置：基础",
			"description": "基础终端设置"
		},
		"advanced": {
			"label": "终端设置：高级",
			"description": "以下选项可能需要重启终端才能应用设置"
		},
		"outputLineLimit": {
			"label": "终端输出限制",
			"description": "执行命令时在终端输出中包含的最大行数。超过时将从中间删除行，节省 token。 <0>了解更多</0>"
		},
		"shellIntegrationTimeout": {
			"label": "终端初始化等待时间",
			"description": "执行命令前等待 Shell 集成初始化的最长时间。对于 Shell 启动时间较长的用户，如果在终端中看到\"Shell Integration Unavailable\"错误，可能需要增加此值。 <0>了解更多</0>"
		},
		"shellIntegrationDisabled": {
			"label": "禁用终端 Shell 集成",
			"description": "如果终端命令无法正常工作或看到 'Shell Integration Unavailable' 错误，请启用此项。这将使用更简单的方法运行命令，绕过一些高级终端功能。 <0>了解更多</0>"
		},
		"commandDelay": {
			"label": "终端命令延迟",
			"description": "命令执行后添加的延迟时间（毫秒）。默认设置为 0 时完全禁用延迟。这可以帮助确保在有计时问题的终端中完全捕获命令输出。在大多数终端中，这是通过设置 `PROMPT_COMMAND='sleep N'` 实现的，而 PowerShell 会在每个命令末尾添加 `start-sleep`。最初是为了解决 VSCode 错误#237208，现在可能不再需要。 <0>了解更多</0>"
		},
		"compressProgressBar": {
			"label": "压缩进度条输出",
			"description": "启用后，将处理包含回车符 (\\r) 的终端输出，模拟真实终端显示内容的方式。这会移除进度条的中间状态，只保留最终状态，为更重要的信息节省上下文空间。 <0>了解更多</0>"
		},
		"powershellCounter": {
			"label": "启用 PowerShell 计数器解决方案",
			"description": "启用后，会在 PowerShell 命令中添加计数器以确保命令正确执行。这有助于解决可能存在输出捕获问题的 PowerShell 终端。 <0>了解更多</0>"
		},
		"zshClearEolMark": {
			"label": "清除 ZSH 行尾标记",
			"description": "启用后，通过设置 PROMPT_EOL_MARK='' 清除 ZSH 行尾标记。这可以防止命令输出以特殊字符（如 '%'）结尾时的解析问题。 <0>了解更多</0>"
		},
		"zshOhMy": {
			"label": "启用 Oh My Zsh 集成",
			"description": "启用后，设置 ITERM_SHELL_INTEGRATION_INSTALLED=Yes 以启用 Oh My Zsh shell 集成功能。应用此设置可能需要重启 IDE。 <0>了解更多</0>"
		},
		"zshP10k": {
			"label": "启用 Powerlevel10k 集成",
			"description": "启用后，设置 POWERLEVEL9K_TERM_SHELL_INTEGRATION=true 以启用 Powerlevel10k shell 集成功能。 <0>了解更多</0>"
		},
		"zdotdir": {
			"label": "启用 ZDOTDIR 处理",
			"description": "启用后将创建临时目录用于 ZDOTDIR，以正确处理 zsh shell 集成。这确保 VSCode shell 集成能与 zsh 正常工作，同时保留您的 zsh 配置。 <0>了解更多</0>"
		},
		"inheritEnv": {
			"label": "继承环境变量",
			"description": "启用后，终端将从 VSCode 父进程继承环境变量，如用户配置文件中定义的 shell 集成设置。这直接切换 VSCode 全局设置 `terminal.integrated.inheritEnv`。 <0>了解更多</0>"
		}
	},
	"advanced": {
		"diff": {
			"label": "启用diff更新",
			"description": "启用后，Kilo Code 将能够通过差异算法写入，避免模型输出完整文件，以降低Token消耗。与最新的 Claude 4 Sonnet 模型配合最佳。",
			"strategy": {
				"label": "Diff 策略",
				"options": {
					"standard": "标准（单块）",
					"multiBlock": "实验性：多块 diff",
					"unified": "实验性：统一 diff"
				},
				"descriptions": {
					"standard": "标准 diff 策略一次对一个代码块应用更改。",
					"unified": "统一 diff 策略采用多种方法应用差异并选择最佳方法。",
					"multiBlock": "多块 diff 策略允许在一个请求中更新文件中的多个代码块。"
				}
			},
			"matchPrecision": {
				"label": "匹配精度",
				"description": "控制代码匹配的精确程度。数值越低匹配越宽松（容错率高但风险大），建议保持100%以确保安全。"
			}
		}
	},
	"experimental": {
		"DIFF_STRATEGY_UNIFIED": {
			"name": "启用diff更新工具",
			"description": "可减少因模型错误导致的重复尝试，但可能引发意外操作。启用前请确保理解风险并会仔细检查所有修改。"
		},
		"SEARCH_AND_REPLACE": {
			"name": "启用搜索和替换工具",
			"description": "启用实验性搜索和替换工具，允许 Kilo Code 在一个请求中替换搜索词的多个实例。"
		},
		"INSERT_BLOCK": {
			"name": "启用插入内容工具",
			"description": "允许 Kilo Code 在特定行号插入内容，无需处理差异。"
		},
		"POWER_STEERING": {
			"name": "启用增强导向模式",
			"description": "开启后，Kilo Code 将更频繁地向模型推送当前模式定义的详细信息，从而强化对角色设定和自定义指令的遵循力度。注意：此模式会提升每条消息的 token 消耗量。"
		},
		"AUTOCOMPLETE": {
			"name": "使用实验性“自动完成”功能",
			"description": "启用后，Kilo Code 会在您键入时提供内联代码建议。"
		},
		"MULTI_SEARCH_AND_REPLACE": {
			"name": "允许批量搜索和替换",
			"description": "启用后，Kilo Code 将尝试在一个请求中进行批量搜索和替换。"
		},
		"CONCURRENT_FILE_READS": {
			"name": "启用并发文件读取",
			"description": "启用后，Kilo Code 可以在单个请求中读取多个文件。禁用后，Kilo Code 必须逐个读取文件。在使用能力较弱的模型或希望对文件访问有更多控制时，禁用此功能可能会有所帮助。"
		},
		"MARKETPLACE": {
			"name": "启用 Marketplace",
			"description": "启用后，你可以从 Marketplace 安装 MCP 和自定义模式。"
		},
		"MULTI_FILE_APPLY_DIFF": {
			"name": "启用并发文件编辑",
			"description": "启用后 Kilo Code 可在单个请求中编辑多个文件。禁用后 Kilo Code 必须逐个编辑文件。禁用此功能有助于使用能力较弱的模型或需要更精确控制文件修改时。"
		}
	},
	"promptCaching": {
		"label": "禁用提示词缓存",
		"description": "选中后，Kilo Code 将不会为此模型使用提示词缓存。"
	},
	"temperature": {
		"useCustom": "使用自定义温度",
		"description": "控制模型响应的随机性",
		"rangeDescription": "值越高回答越多样，值越低越保守"
	},
	"modelInfo": {
		"supportsImages": "支持图像",
		"noImages": "不支持图像",
		"supportsComputerUse": "支持计算机功能调用",
		"noComputerUse": "不支持计算机功能调用",
		"supportsPromptCache": "支持提示缓存",
		"noPromptCache": "不支持提示缓存",
		"maxOutput": "最大输出",
		"inputPrice": "输入价格",
		"outputPrice": "输出价格",
		"cacheReadsPrice": "缓存读取价格",
		"cacheWritesPrice": "缓存写入价格",
		"enableStreaming": "启用流式传输",
		"enableR1Format": "启用 R1 模型参数",
		"enableR1FormatTips": "使用 QWQ 等 R1 系列模型时必须启用，避免出现 400 错误",
		"useAzure": "使用 Azure 服务",
		"azureApiVersion": "设置 Azure API 版本",
		"gemini": {
			"freeRequests": "* 每分钟免费 {{count}} 个请求。之后，计费取决于提示大小。",
			"pricingDetails": "有关更多信息，请参阅定价详情。",
			"billingEstimate": "* 计费为估计值 - 具体费用取决于提示大小。"
		}
	},
	"modelPicker": {
		"automaticFetch": "自动获取 <serviceLink>{{serviceName}}</serviceLink> 上可用的最新模型列表。如果您不确定选择哪个模型，Kilo Code 与 <defaultModelLink>{{defaultModelId}}</defaultModelLink> 配合最佳。您还可以搜索\"free\"以查找当前可用的免费选项。",
		"label": "模型",
		"searchPlaceholder": "搜索",
		"noMatchFound": "未找到匹配项",
		"useCustomModel": "使用自定义：{{modelId}}"
	},
	"footer": {
		"feedback": "如果您有任何问题或反馈，请随时在 <githubLink>github.com/Kilo-Org/kilocode</githubLink> 上提出问题或加入 <redditLink>reddit.com/r/kilocode</redditLink> 或 <discordLink>kilocode.ai/discord</discordLink>",
		"support": "如有财务问题，请联系客户支持 <supportLink>https://kilocode.ai/support</supportLink>",
		"telemetry": {
			"label": "允许错误和使用情况报告",
			"description": "通过发送使用数据和错误报告帮助改进 Kilo Code。绝不会发送代码、提示词或个人信息。详情请查看我们的隐私政策。"
		},
		"settings": {
			"import": "导入",
			"export": "导出",
			"reset": "重置"
		}
	},
	"thinkingBudget": {
		"maxTokens": "最大Token数",
		"maxThinkingTokens": "最大思考Token数"
	},
	"validation": {
		"apiKey": "您必须提供有效的 API 密钥。",
		"awsRegion": "您必须选择一个区域来使用 Amazon Bedrock。",
		"googleCloud": "您必须提供有效的 Google Cloud 项目 ID 和区域。",
		"modelId": "您必须提供有效的模型 ID。",
		"modelSelector": "您必须提供有效的模型选择器。",
		"openAi": "您必须提供有效的基础 URL、API 密钥和模型 ID。",
		"arn": {
			"invalidFormat": "ARN 格式无效。请检查格式要求。",
			"regionMismatch": "警告：您的 ARN 中的区域 ({{arnRegion}}) 与您选择的区域 ({{region}}) 不匹配。这可能会导致访问问题。提供程序将使用 ARN 中的区域。"
		},
		"modelAvailability": "模型ID {{modelId}} 不可用，请重新选择",
		"providerNotAllowed": "提供商 '{{provider}}' 不允许用于您的组织",
		"modelNotAllowed": "模型 '{{model}}' 不允许用于提供商 '{{provider}}'，您的组织不允许",
		"profileInvalid": "此配置文件包含您的组织不允许的提供商或模型"
	},
	"placeholders": {
		"apiKey": "请输入 API 密钥...",
		"profileName": "请输入配置文件名称",
		"accessKey": "请输入访问密钥...",
		"secretKey": "请输入密钥...",
		"sessionToken": "请输入会话Token...",
		"credentialsJson": "请输入凭证 JSON...",
		"keyFilePath": "请输入密钥文件路径...",
		"projectId": "请输入项目 ID...",
		"customArn": "请输入 ARN（例：arn:aws:bedrock:us-east-1:123456789012:foundation-model/my-model）",
		"baseUrl": "请输入基础 URL...",
		"modelId": {
			"lmStudio": "例：meta-llama-3.1-8b-instruct",
			"lmStudioDraft": "例：lmstudio-community/llama-3.2-1b-instruct",
			"ollama": "例：llama3.1"
		},
		"numbers": {
			"maxTokens": "例：4096",
			"contextWindow": "例：128000",
			"inputPrice": "例：0.0001",
			"outputPrice": "例：0.0002",
			"cacheWritePrice": "例：0.00005"
		}
	},
	"defaults": {
		"ollamaUrl": "默认值：http://localhost:11434",
		"lmStudioUrl": "默认值：http://localhost:1234",
		"geminiUrl": "默认值：https://generativelanguage.googleapis.com"
	},
	"labels": {
		"customArn": "自定义 ARN",
		"useCustomArn": "使用自定义 ARN..."
	},
	"display": {
		"taskTimeline": {
			"label": "显示任务时间轴",
			"description": "显示任务消息的可视化时间线，按类型进行颜色区分，让您能够快速查看任务进度并滚动回溯到任务历史中的特定节点。"
		}
	},
	"includeMaxOutputTokens": "包含最大输出 Token 数",
	"includeMaxOutputTokensDescription": "在 API 请求中发送最大输出 Token 参数。某些提供商可能不支持此功能。"
}<|MERGE_RESOLUTION|>--- conflicted
+++ resolved
@@ -43,13 +43,9 @@
 		"description": "配置代码库索引设置以启用项目的语义搜索。<0>了解更多</0>",
 		"statusTitle": "状态",
 		"enableLabel": "启用代码库索引",
-<<<<<<< HEAD
-		"enableDescription": "<0>代码库索引</0>是一个实验性功能，使用 AI 嵌入为您的项目创建语义搜索索引。这使 Kilo Code 能够通过基于含义而非仅仅关键词来查找相关代码，从而更好地理解和导航大型代码库。",
-=======
 		"enableDescription": "<0>代码库索引</0>是一个实验性功能，使用 AI 嵌入为您的项目创建语义搜索索引。这使 Roo Code 能够通过基于含义而非仅仅关键词来查找相关代码，从而更好地理解和导航大型代码库。",
 		"settingsTitle": "索引设置",
 		"disabledMessage": "代码库索引当前已禁用。在全局设置中启用它以配置索引选项。",
->>>>>>> 39ab0067
 		"providerLabel": "嵌入提供商",
 		"embedderProviderLabel": "嵌入器提供商",
 		"selectProviderPlaceholder": "选择提供商",
@@ -184,15 +180,13 @@
 			"commandPlaceholder": "输入命令前缀（例如 'git '）",
 			"addButton": "添加"
 		},
-<<<<<<< HEAD
 		"showMenu": {
 			"label": "在聊天视图中显示自动批准菜单",
 			"description": "启用后，自动批准菜单将显示在聊天视图底部，方便快速访问自动批准设置"
-=======
+		},
 		"updateTodoList": {
 			"label": "待办",
 			"description": "无需批准即可自动更新待办清单"
->>>>>>> 39ab0067
 		},
 		"apiRequestLimit": {
 			"title": "最大请求数",
