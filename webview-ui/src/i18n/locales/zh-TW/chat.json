--- conflicted
+++ resolved
@@ -180,7 +180,6 @@
 		"wantsToFetch": "Kilo Code 想要取得詳細指示以協助目前工作"
 	},
 	"fileOperations": {
-<<<<<<< HEAD
 		"wantsToRead": "Kilo Code 想要讀取此檔案：",
 		"wantsToReadMultiple": "Kilo Code 想要讀取多個檔案：",
 		"wantsToReadAndXMore": "Kilo Code 想要讀取此檔案以及另外 {{count}} 個檔案：",
@@ -190,33 +189,16 @@
 		"wantsToEditOutsideWorkspace": "Kilo Code 想要編輯此工作區外的檔案：",
 		"wantsToEditProtected": "Kilo Code 想要編輯受保護的設定檔案：",
 		"wantsToApplyBatchChanges": "Kilo Code 想要對多個檔案套用變更：",
+		"wantsToGenerateImage": "Kilo Code 想要產生圖片：",
+		"wantsToGenerateImageOutsideWorkspace": "Kilo Code 想要在工作區外產生圖片：",
+		"wantsToGenerateImageProtected": "Kilo Code 想要在受保護位置產生圖片：",
+		"didGenerateImage": "Kilo Code 已產生圖片：",
 		"wantsToCreate": "Kilo Code 想要建立新檔案：",
 		"wantsToSearchReplace": "Kilo Code 想要在此檔案中搜尋和取代：",
 		"didSearchReplace": "Kilo Code 已在此檔案執行搜尋和取代：",
 		"wantsToInsert": "Kilo Code 想要在此檔案中插入內容：",
 		"wantsToInsertWithLineNumber": "Kilo Code 想要在此檔案第 {{lineNumber}} 行插入內容：",
 		"wantsToInsertAtEnd": "Kilo Code 想要在此檔案尾端新增內容："
-=======
-		"wantsToRead": "Roo 想要讀取此檔案：",
-		"wantsToReadMultiple": "Roo 想要讀取多個檔案：",
-		"wantsToReadAndXMore": "Roo 想要讀取此檔案以及另外 {{count}} 個檔案：",
-		"wantsToReadOutsideWorkspace": "Roo 想要讀取此工作區外的檔案：",
-		"didRead": "Roo 已讀取此檔案：",
-		"wantsToEdit": "Roo 想要編輯此檔案：",
-		"wantsToEditOutsideWorkspace": "Roo 想要編輯此工作區外的檔案：",
-		"wantsToEditProtected": "Roo 想要編輯受保護的設定檔案：",
-		"wantsToApplyBatchChanges": "Roo 想要對多個檔案套用變更：",
-		"wantsToGenerateImage": "Roo 想要產生圖片：",
-		"wantsToGenerateImageOutsideWorkspace": "Roo 想要在工作區外產生圖片：",
-		"wantsToGenerateImageProtected": "Roo 想要在受保護位置產生圖片：",
-		"didGenerateImage": "Roo 已產生圖片：",
-		"wantsToCreate": "Roo 想要建立新檔案：",
-		"wantsToSearchReplace": "Roo 想要在此檔案中搜尋和取代：",
-		"didSearchReplace": "Roo 已在此檔案執行搜尋和取代：",
-		"wantsToInsert": "Roo 想要在此檔案中插入內容：",
-		"wantsToInsertWithLineNumber": "Roo 想要在此檔案第 {{lineNumber}} 行插入內容：",
-		"wantsToInsertAtEnd": "Roo 想要在此檔案尾端新增內容："
->>>>>>> 8cff25ab
 	},
 	"directoryOperations": {
 		"wantsToViewTopLevel": "Kilo Code 想要檢視此目錄中最上層的檔案：",
